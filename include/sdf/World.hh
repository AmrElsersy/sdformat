/*
 * Copyright 2017 Open Source Robotics Foundation
 *
 * Licensed under the Apache License, Version 2.0 (the "License");
 * you may not use this file except in compliance with the License.
 * You may obtain a copy of the License at
 *
 *     http://www.apache.org/licenses/LICENSE-2.0
 *
 * Unless required by applicable law or agreed to in writing, software
 * distributed under the License is distributed on an "AS IS" BASIS,
 * WITHOUT WARRANTIES OR CONDITIONS OF ANY KIND, either express or implied.
 * See the License for the specific language governing permissions and
 * limitations under the License.
 *
 */
#ifndef SDF_WORLD_HH_
#define SDF_WORLD_HH_

#include <string>
#include <ignition/math/Vector3.hh>

#include "sdf/Atmosphere.hh"
#include "sdf/Element.hh"
#include "sdf/Gui.hh"
#include "sdf/Scene.hh"
#include "sdf/Types.hh"
#include "sdf/sdf_config.h"
#include "sdf/system_util.hh"

namespace sdf
{
  // Inline bracket to help doxygen filtering.
  inline namespace SDF_VERSION_NAMESPACE {
  //

  // Forward declare private data class.
<<<<<<< HEAD
  class Frame;
=======
  class Actor;
>>>>>>> f0c500b6
  class Light;
  class Model;
  class Physics;
  class WorldPrivate;

  class SDFORMAT_VISIBLE World
  {
    /// \brief Default constructor
    public: World();

    /// \brief Copy constructor
    /// \param[in] _world World to copy.
    public: World(const World &_world);

    /// \brief Move constructor
    /// \param[in] _world World to move.
    public: World(World &&_world) noexcept;

    /// \brief Move assignment operator.
    /// \param[in] _world World to move.
    /// \return Reference to this.
    public: World &operator=(World &&_world);

    /// \brief Copy assignment operator.
    /// \param[in] _world World to copy.
    /// \return Reference to this.
    public: World &operator=(const World &_world);

    /// \brief Destructor
    public: ~World();

    /// \brief Load the world based on a element pointer. This is *not* the
    /// usual entry point. Typical usage of the SDF DOM is through the Root
    /// object.
    /// \param[in] _sdf The SDF Element pointer
    /// \return Errors, which is a vector of Error objects. Each Error includes
    /// an error code and message. An empty vector indicates no error.
    public: Errors Load(ElementPtr _sdf);

    /// \brief Get the name of the world.
    /// \return Name of the world.
    public: std::string Name() const;

    /// \brief Set the name of the world.
    /// \param[in] _name Name of the world.
    public: void SetName(const std::string &_name) const;

    /// \brief Get the audio device name. The audio device can be used to
    /// playback audio files. A value of "default" or an empty string
    /// indicates that the system's default audio device should be used.
    /// \return Audio device name.
    public: std::string AudioDevice() const;

    /// \brief Set the audio device name. See std::string AudioDevice() const
    /// for more information.
    /// \param[in] _device The new audio device name.
    /// \sa std::string AudioDevice() const
    public: void SetAudioDevice(const std::string &_device);

    /// \brief Get the wind linear velocity in the global/world coordinate
    /// frame. Units are meters per second \f$(\frac{m}{s})\f$
    /// \return Linear velocity of wind in the global/world coordinate frame.
    /// \sa void SetWindLinearVelocity(const ignition::math::Vector3d &_wind)
    public: ignition::math::Vector3d WindLinearVelocity() const;

    /// \brief Set the wind linear velocity in the global/world coordinate
    /// frame. Units are meters per second \f$(\frac{m}{s})\f$
    /// \param[in] _wind The new linear velocity of wind.
    /// \sa ignition::math::Vector3d WindLinearVelocity() const
    public: void SetWindLinearVelocity(const ignition::math::Vector3d &_wind);

    /// \brief Get the acceleration due to gravity. The default value is
    /// Earth's standard gravity at sea level, which equals
    /// [0, 0, -9.80665] \f$(\frac{m}{s^2})\f$
    /// \return Gravity vector in meters per second squared
    /// \f$(\frac{m}{s^2})\f$
    public: ignition::math::Vector3d Gravity() const;

    /// \brief Set the acceleration due to gravity. Units are meters per
    /// second squared \f$(\frac{m}{s^2})\f$
    /// \param[in] _gravity The new gravity vector.
    public: void SetGravity(const ignition::math::Vector3d &_gravity);

    /// \brief Get the magnetic vector in Tesla, expressed in
    /// a coordinate frame defined by the SphericalCoordinates property.
    /// A spherical coordinate can be specified in SDF using the
    /// <spherical_coordinates> element.
    /// \return Magnetic field vector.
    /// \sa SphericalCoordinates
    public: ignition::math::Vector3d MagneticField() const;

    /// \brief Set the magnetic vector in Tesla, expressed in
    /// a coordinate frame defined by the SphericalCoordinate.
    /// A spherical coordinate can be specified in SDF using the
    /// <spherical_coordinates> element.
    /// \param[in] _mag The new magnetic field vector.
    /// \sa SphericalCoordinates
    public: void SetMagneticField(const ignition::math::Vector3d &_mag);

    /// \brief Get the number of models.
    /// \return Number of models contained in this World object.
    public: uint64_t ModelCount() const;

    /// \brief Get a model based on an index.
    /// \param[in] _index Index of the model. The index should be in the
    /// range [0..ModelCount()).
    /// \return Pointer to the model. Nullptr if the index does not exist.
    /// \sa uint64_t ModelCount() const
    public: const Model *ModelByIndex(const uint64_t _index) const;

    /// \brief Get a model based on a name.
    /// \param[in] _name Name of the model.
    /// \return Pointer to the model. Nullptr if the name does not exist.
    public: const Model *ModelByName(const std::string &_name) const;

    /// \brief Get whether a model name exists.
    /// \param[in] _name Name of the model to check.
    /// \return True if there exists a model with the given name.
    public: bool ModelNameExists(const std::string &_name) const;

<<<<<<< HEAD
    /// \brief Get the number of explicit frames.
    /// \return Number of explicit frames contained in this World object.
    public: uint64_t FrameCount() const;

    /// \brief Get an explicit frame based on an index.
    /// \param[in] _index Index of the explicit frame. The index should be in
    /// the range [0..FrameCount()).
    /// \return Pointer to the explicit frame. Nullptr if the index does not
    /// exist.
    /// \sa uint64_t FrameCount() const
    public: const Frame *FrameByIndex(const uint64_t _index) const;

    /// \brief Get an explicit frame based on a name.
    /// \param[in] _name Name of the explicit frame.
    /// \return Pointer to the explicit frame. Nullptr if the name does not
    /// exist.
    public: const Frame *FrameByName(const std::string &_name) const;

    /// \brief Get whether an explicit frame name exists.
    /// \param[in] _name Name of the explicit frame to check.
    /// \return True if there exists an explicit frame with the given name.
    public: bool FrameNameExists(const std::string &_name) const;
=======
    /// \brief Get the number of actors.
    /// \return Number of actors contained in this World object.
    public: uint64_t ActorCount() const;

    /// \brief Get an actor based on an index.
    /// \param[in] _index Index of the actor. The index should be in the
    /// range [0..ActorCount()).
    /// \return Pointer to the actor. Nullptr if the index does not exist.
    /// \sa uint64_t ActorCount() const
    public: const Actor *ActorByIndex(const uint64_t _index) const;

    /// \brief Get whether an actor name exists.
    /// \param[in] _name Name of the actor to check.
    /// \return True if there exists an actor with the given name.
    public: bool ActorNameExists(const std::string &_name) const;
>>>>>>> f0c500b6

    /// \brief Get the number of lights.
    /// \return Number of lights contained in this World object.
    public: uint64_t LightCount() const;

    /// \brief Get a light based on an index.
    /// \param[in] _index Index of the light. The index should be in the
    /// range [0..LightCount()).
    /// \return Pointer to the light. Nullptr if the index does not exist.
    /// \sa uint64_t LightCount() const
    public: const Light *LightByIndex(const uint64_t _index) const;

    /// \brief Get whether a light name exists.
    /// \param[in] _name Name of the light to check.
    /// \return True if there exists a light with the given name.
    public: bool LightNameExists(const std::string &_name) const;

    /// \brief Get a pointer to the atmosphere model associated with this
    /// world. A nullptr indicates that an atmosphere model has not been set.
    /// \return Pointer to this world's atmosphere model. Nullptr inidicates
    /// that there is no atmosphere model.
    public: const sdf::Atmosphere *Atmosphere() const;

    /// \brief Set the atmosphere model associated with this world.
    /// \param[in] _atmosphere The new atmosphere model for this world.
    public: void SetAtmosphere(const sdf::Atmosphere &_atmosphere) const;

    /// \brief Get a pointer to the Gui associated with this
    /// world. A nullptr indicates that a Gui element has not been specified.
    /// \return Pointer to this world's Gui parameters. Nullptr inidicates
    /// that there are no Gui parameters.
    public: sdf::Gui *Gui() const;

    /// \brief Set the Gui parameters associated with this world.
    /// \param[in] _gui The new Gui parameter for this world
    public: void SetGui(const sdf::Gui &_gui);

    /// \brief Get a pointer to the Scene associated with this
    /// world. A nullptr indicates that a Scene element has not been specified.
    /// \return Pointer to this world's Scene parameters. Nullptr inidicates
    /// that there are no Scene parameters.
    public: const sdf::Scene *Scene() const;

    /// \brief Set the Scene parameters associated with this world.
    /// \param[in] _gui The new Scene parameter for this world
    public: void SetScene(const sdf::Scene &_scene);

    /// \brief Get a pointer to the SDF element that was used during
    /// load.
    /// \return SDF element pointer. The value will be nullptr if Load has
    /// not been called.
    public: sdf::ElementPtr Element() const;

    /// \brief Get the number of physics profiles.
    /// \return Number of physics profiles contained in this World object.
    public: uint64_t PhysicsCount() const;

    /// \brief Get a physics profile based on an index.
    /// \param[in] _index Index of the physics profile.
    /// The index should be in the range [0..PhysicsCount()).
    /// \return Pointer to the physics profile. Nullptr if the index does not
    /// exist.
    ///// \sa uint64_t PhysicsCount() const
    public: const Physics *PhysicsByIndex(const uint64_t _index) const;

    /// \brief Get the default physics profile.
    /// \return Pointer to the default physics profile.
    public: const Physics *PhysicsDefault() const;

    /// \brief Get whether a physics profile name exists.
    /// \param[in] _name Name of the physics profile to check.
    /// \return True if there exists a physics profile with the given name.
    public: bool PhysicsNameExists(const std::string &_name) const;

    /// \brief Private data pointer.
    private: WorldPrivate *dataPtr = nullptr;
  };
  }
}
#endif<|MERGE_RESOLUTION|>--- conflicted
+++ resolved
@@ -35,11 +35,8 @@
   //
 
   // Forward declare private data class.
-<<<<<<< HEAD
+  class Actor;
   class Frame;
-=======
-  class Actor;
->>>>>>> f0c500b6
   class Light;
   class Model;
   class Physics;
@@ -160,7 +157,22 @@
     /// \return True if there exists a model with the given name.
     public: bool ModelNameExists(const std::string &_name) const;
 
-<<<<<<< HEAD
+    /// \brief Get the number of actors.
+    /// \return Number of actors contained in this World object.
+    public: uint64_t ActorCount() const;
+
+    /// \brief Get an actor based on an index.
+    /// \param[in] _index Index of the actor. The index should be in the
+    /// range [0..ActorCount()).
+    /// \return Pointer to the actor. Nullptr if the index does not exist.
+    /// \sa uint64_t ActorCount() const
+    public: const Actor *ActorByIndex(const uint64_t _index) const;
+
+    /// \brief Get whether an actor name exists.
+    /// \param[in] _name Name of the actor to check.
+    /// \return True if there exists an actor with the given name.
+    public: bool ActorNameExists(const std::string &_name) const;
+
     /// \brief Get the number of explicit frames.
     /// \return Number of explicit frames contained in this World object.
     public: uint64_t FrameCount() const;
@@ -183,23 +195,6 @@
     /// \param[in] _name Name of the explicit frame to check.
     /// \return True if there exists an explicit frame with the given name.
     public: bool FrameNameExists(const std::string &_name) const;
-=======
-    /// \brief Get the number of actors.
-    /// \return Number of actors contained in this World object.
-    public: uint64_t ActorCount() const;
-
-    /// \brief Get an actor based on an index.
-    /// \param[in] _index Index of the actor. The index should be in the
-    /// range [0..ActorCount()).
-    /// \return Pointer to the actor. Nullptr if the index does not exist.
-    /// \sa uint64_t ActorCount() const
-    public: const Actor *ActorByIndex(const uint64_t _index) const;
-
-    /// \brief Get whether an actor name exists.
-    /// \param[in] _name Name of the actor to check.
-    /// \return True if there exists an actor with the given name.
-    public: bool ActorNameExists(const std::string &_name) const;
->>>>>>> f0c500b6
 
     /// \brief Get the number of lights.
     /// \return Number of lights contained in this World object.
