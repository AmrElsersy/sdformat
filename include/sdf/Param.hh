--- conflicted
+++ resolved
@@ -306,13 +306,12 @@
     /// \brief This parameter's default value
     public: ParamVariant defaultValue;
 
-<<<<<<< HEAD
     /// \brief This parameter's minimum allowed value
     public: std::optional<ParamVariant> minValue;
 
     /// \brief This parameter's maximum allowed value
     public: std::optional<ParamVariant> maxValue;
-=======
+
     /// \brief Method used to set the Param from a passed-in string
     /// \param[in] _typeName The data type of the value to set
     /// \param[in] _valueStr The value as a string
@@ -327,7 +326,6 @@
     /// \return The type as a string, empty string if unknown type
     public: template<typename T>
             std::string TypeToString() const;
->>>>>>> 42f8fad0
   };
 
   ///////////////////////////////////////////////
