--- conflicted
+++ resolved
@@ -119,15 +119,6 @@
     /// \return True to copy child elements during parsing.
     public: bool GetCopyChildren() const;
 
-<<<<<<< HEAD
-    /// \brief Set whether this is a nested SDF element.
-    /// \param[in] _value True to set this as a nested SDF element.
-    public: void SetNestedSDF(bool _value);
-
-    /// \brief Return true if this is a nested SDF element.
-    /// \return True if this is a nested SDF element.
-    public: bool GetNestedSDF() const;
-=======
     /// \brief Set reference SDF element.
     /// \param[in] _value Name of the reference sdf element.
     public: void SetReferenceSDF(const std::string &_value);
@@ -135,7 +126,6 @@
     /// \brief Get the name of the reference SDF element.
     /// \return Name of the reference SDF element.
     public: std::string ReferenceSDF() const;
->>>>>>> 56690cb8
 
     /// \brief Output Element's description to stdout.
     /// \param[in] _prefix String value to prefix to the output.
@@ -318,13 +308,8 @@
     /// name of the include file that was used to create this element
     public: std::string includeFilename;
 
-<<<<<<< HEAD
-    /// \brief True if this is a nested element.
-    public: bool nestedSDF;
-=======
     /// \brief Name of reference sdf.
     public: std::string referenceSDF;
->>>>>>> 56690cb8
   };
 
   ///////////////////////////////////////////////
