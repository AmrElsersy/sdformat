--- conflicted
+++ resolved
@@ -144,7 +144,10 @@
     /// indicates that material properties have not been set.
     public: sdf::Material *Material() const;
 
-<<<<<<< HEAD
+    /// \brief Set the visual's material
+    /// \param[in] _material The material of the visual object
+    public: void SetMaterial(const sdf::Material &_material);
+
     /// \brief Give the name of the xml parent of this object, to be used
     /// for resolving poses. This is private and is intended to be called by
     /// Link::SetPoseRelativeToGraph.
@@ -162,11 +165,6 @@
     /// and SetPoseRelativeToGraph, but Link::SetPoseRelativeToGraph is
     /// a private function, so we need to befriend the entire class.
     friend Link;
-=======
-    /// \brief Set the visual's material
-    /// \param[in] _material The material of the visual object
-    public: void SetMaterial(const sdf::Material &_material);
->>>>>>> f0c500b6
 
     /// \brief Private data pointer.
     private: VisualPrivate *dataPtr = nullptr;
