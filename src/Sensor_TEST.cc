--- conflicted
+++ resolved
@@ -68,11 +68,7 @@
   sdf::Sensor sensor2(std::move(sensor));
 
   EXPECT_EQ(sdf::SensorType::MAGNETOMETER, sensor2.Type());
-<<<<<<< HEAD
-  EXPECT_EQ(ignition::math::Pose3d(1, 2, 3, 0, 0, 0), sensor2.Pose());
-=======
-  EXPECT_EQ(ignition::math::Pose3d(1, 2, 3, 0, 0, 0), sensor2.RawPose());
->>>>>>> 9a706ebb
+  EXPECT_EQ(ignition::math::Pose3d(1, 2, 3, 0, 0, 0), sensor2.RawPose());
   EXPECT_EQ("a_frame", sensor2.PoseRelativeTo());
   ASSERT_TRUE(nullptr != sensor2.MagnetometerSensor());
   EXPECT_DOUBLE_EQ(mag.XNoise().Mean(),
@@ -98,22 +94,14 @@
   sdf::Sensor sensor2(sensor);
 
   EXPECT_EQ(sdf::SensorType::MAGNETOMETER, sensor.Type());
-<<<<<<< HEAD
-  EXPECT_EQ(ignition::math::Pose3d(1, 2, 3, 0, 0, 0), sensor.Pose());
-=======
   EXPECT_EQ(ignition::math::Pose3d(1, 2, 3, 0, 0, 0), sensor.RawPose());
->>>>>>> 9a706ebb
   EXPECT_EQ("a_frame", sensor.PoseRelativeTo());
   ASSERT_TRUE(nullptr != sensor.MagnetometerSensor());
   EXPECT_DOUBLE_EQ(mag.XNoise().Mean(),
                    sensor.MagnetometerSensor()->XNoise().Mean());
 
   EXPECT_EQ(sdf::SensorType::MAGNETOMETER, sensor2.Type());
-<<<<<<< HEAD
-  EXPECT_EQ(ignition::math::Pose3d(1, 2, 3, 0, 0, 0), sensor2.Pose());
-=======
-  EXPECT_EQ(ignition::math::Pose3d(1, 2, 3, 0, 0, 0), sensor2.RawPose());
->>>>>>> 9a706ebb
+  EXPECT_EQ(ignition::math::Pose3d(1, 2, 3, 0, 0, 0), sensor2.RawPose());
   EXPECT_EQ("a_frame", sensor2.PoseRelativeTo());
   ASSERT_TRUE(nullptr != sensor2.MagnetometerSensor());
   EXPECT_DOUBLE_EQ(mag.XNoise().Mean(),
@@ -139,11 +127,7 @@
   sensor2 = std::move(sensor);
 
   EXPECT_EQ(sdf::SensorType::MAGNETOMETER, sensor2.Type());
-<<<<<<< HEAD
-  EXPECT_EQ(ignition::math::Pose3d(1, 2, 3, 0, 0, 0), sensor2.Pose());
-=======
-  EXPECT_EQ(ignition::math::Pose3d(1, 2, 3, 0, 0, 0), sensor2.RawPose());
->>>>>>> 9a706ebb
+  EXPECT_EQ(ignition::math::Pose3d(1, 2, 3, 0, 0, 0), sensor2.RawPose());
   EXPECT_EQ("a_frame", sensor2.PoseRelativeTo());
   ASSERT_TRUE(nullptr != sensor2.MagnetometerSensor());
   EXPECT_DOUBLE_EQ(mag.XNoise().Mean(),
@@ -168,22 +152,14 @@
   sensor2 = sensor;
 
   EXPECT_EQ(sdf::SensorType::MAGNETOMETER, sensor.Type());
-<<<<<<< HEAD
-  EXPECT_EQ(ignition::math::Pose3d(1, 2, 3, 0, 0, 0), sensor.Pose());
-=======
   EXPECT_EQ(ignition::math::Pose3d(1, 2, 3, 0, 0, 0), sensor.RawPose());
->>>>>>> 9a706ebb
   EXPECT_EQ("a_frame", sensor.PoseRelativeTo());
   ASSERT_TRUE(nullptr != sensor.MagnetometerSensor());
   EXPECT_DOUBLE_EQ(mag.XNoise().Mean(),
                    sensor.MagnetometerSensor()->XNoise().Mean());
 
   EXPECT_EQ(sdf::SensorType::MAGNETOMETER, sensor2.Type());
-<<<<<<< HEAD
-  EXPECT_EQ(ignition::math::Pose3d(1, 2, 3, 0, 0, 0), sensor2.Pose());
-=======
-  EXPECT_EQ(ignition::math::Pose3d(1, 2, 3, 0, 0, 0), sensor2.RawPose());
->>>>>>> 9a706ebb
+  EXPECT_EQ(ignition::math::Pose3d(1, 2, 3, 0, 0, 0), sensor2.RawPose());
   EXPECT_EQ("a_frame", sensor2.PoseRelativeTo());
   ASSERT_TRUE(nullptr != sensor2.MagnetometerSensor());
   EXPECT_DOUBLE_EQ(mag.XNoise().Mean(),
@@ -210,19 +186,11 @@
   sensor2 = tmp;
 
   EXPECT_EQ(sdf::SensorType::CAMERA, sensor1.Type());
-<<<<<<< HEAD
-  EXPECT_EQ(ignition::math::Pose3d(4, 5, 6, 0, 0, 0), sensor1.Pose());
-  EXPECT_EQ("frame2", sensor1.PoseRelativeTo());
-
-  EXPECT_EQ(sdf::SensorType::MAGNETOMETER, sensor2.Type());
-  EXPECT_EQ(ignition::math::Pose3d(1, 2, 3, 0, 0, 0), sensor2.Pose());
-=======
   EXPECT_EQ(ignition::math::Pose3d(4, 5, 6, 0, 0, 0), sensor1.RawPose());
   EXPECT_EQ("frame2", sensor1.PoseRelativeTo());
 
   EXPECT_EQ(sdf::SensorType::MAGNETOMETER, sensor2.Type());
   EXPECT_EQ(ignition::math::Pose3d(1, 2, 3, 0, 0, 0), sensor2.RawPose());
->>>>>>> 9a706ebb
   EXPECT_EQ("frame1", sensor2.PoseRelativeTo());
 }
 
