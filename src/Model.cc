--- conflicted
+++ resolved
@@ -91,15 +91,12 @@
 Model::Model(const Model &_model)
   : dataPtr(new ModelPrivate(*_model.dataPtr))
 {
-<<<<<<< HEAD
   if (_model.dataPtr->frameAttachedToGraph)
   {
     this->dataPtr->frameAttachedToGraph =
         std::make_shared<sdf::FrameAttachedToGraph>(
             *_model.dataPtr->frameAttachedToGraph);
   }
-=======
->>>>>>> 9bffafae
   if (_model.dataPtr->poseGraph)
   {
     this->dataPtr->poseGraph = std::make_shared<sdf::PoseRelativeToGraph>(
@@ -109,7 +106,6 @@
   {
     link.SetPoseRelativeToGraph(this->dataPtr->poseGraph);
   }
-<<<<<<< HEAD
   for (auto &joint : this->dataPtr->joints)
   {
     joint.SetPoseRelativeToGraph(this->dataPtr->poseGraph);
@@ -119,8 +115,6 @@
     frame.SetFrameAttachedToGraph(this->dataPtr->frameAttachedToGraph);
     frame.SetPoseRelativeToGraph(this->dataPtr->poseGraph);
   }
-=======
->>>>>>> 9bffafae
 }
 
 /////////////////////////////////////////////////
@@ -132,15 +126,12 @@
   }
   *this->dataPtr = (*_model.dataPtr);
 
-<<<<<<< HEAD
   if (_model.dataPtr->frameAttachedToGraph)
   {
     this->dataPtr->frameAttachedToGraph =
         std::make_shared<sdf::FrameAttachedToGraph>(
             *_model.dataPtr->frameAttachedToGraph);
   }
-=======
->>>>>>> 9bffafae
   if (_model.dataPtr->poseGraph)
   {
     this->dataPtr->poseGraph = std::make_shared<sdf::PoseRelativeToGraph>(
@@ -150,7 +141,6 @@
   {
     link.SetPoseRelativeToGraph(this->dataPtr->poseGraph);
   }
-<<<<<<< HEAD
   for (auto &joint : this->dataPtr->joints)
   {
     joint.SetPoseRelativeToGraph(this->dataPtr->poseGraph);
@@ -160,8 +150,6 @@
     frame.SetFrameAttachedToGraph(this->dataPtr->frameAttachedToGraph);
     frame.SetPoseRelativeToGraph(this->dataPtr->poseGraph);
   }
-=======
->>>>>>> 9bffafae
 
   return *this;
 }
