/*
 * Copyright 2018 Open Source Robotics Foundation
 *
 * Licensed under the Apache License, Version 2.0 (the "License");
 * you may not use this file except in compliance with the License.
 * You may obtain a copy of the License at
 *
 *     http://www.apache.org/licenses/LICENSE-2.0
 *
 * Unless required by applicable law or agreed to in writing, software
 * distributed under the License is distributed on an "AS IS" BASIS,
 * WITHOUT WARRANTIES OR CONDITIONS OF ANY KIND, either express or implied.
 * See the License for the specific language governing permissions and
 * limitations under the License.
 *
*/
#include <string>
#include <vector>
#include <ignition/math/graph/Graph.hh>
#include <ignition/math/Pose3.hh>
#include "sdf/Error.hh"
#include "sdf/Joint.hh"
#include "sdf/Link.hh"
#include "sdf/Model.hh"
#include "sdf/Types.hh"
#include "Utils.hh"

using namespace sdf;

class sdf::ModelPrivate
{
  /// \brief Name of the model.
  public: std::string name = "";

  /// \brief True if this model is specified as static, false otherwise.
  public: bool isStatic = false;

  /// \brief True if this model should self-collide, false otherwise.
  public: bool selfCollide = false;

  /// \brief True if this model is allowed to conserve processing power by not
  /// updating when it's at rest.
  public: bool allowAutoDisable = true;

  /// \brief True if this model should be subject to wind, false otherwise.
  public: bool enableWind = false;

  /// \brief Pose of the model
  public: ignition::math::Pose3d pose = ignition::math::Pose3d::Zero;

  /// \brief Frame of the pose.
  public: std::string poseFrame = "";

  /// \brief The links specified in this model.
  public: std::vector<Link> links;

  /// \brief The joints specified in this model.
  public: std::vector<Joint> joints;

<<<<<<< HEAD
  public: std::shared_ptr<FrameGraph> frameGraph = nullptr;
=======
  /// \brief The SDF element pointer used during load.
  public: sdf::ElementPtr sdf;
>>>>>>> 5570e24b
};

/////////////////////////////////////////////////
Model::Model()
  : dataPtr(new ModelPrivate)
{
}

/////////////////////////////////////////////////
Model::Model(Model &&_model)
{
  this->dataPtr = _model.dataPtr;
  _model.dataPtr = nullptr;
}

/////////////////////////////////////////////////
Model::~Model()
{
  delete this->dataPtr;
  this->dataPtr = nullptr;
}

/////////////////////////////////////////////////
Errors Model::Load(ElementPtr _sdf,
    std::shared_ptr<FrameGraph> _frameGraph)
{
  this->dataPtr->frameGraph = _frameGraph;
  return this->Load(_sdf);
}

/////////////////////////////////////////////////
Errors Model::Load(ElementPtr _sdf)
{
  if (!this->dataPtr->frameGraph)
    this->dataPtr->frameGraph.reset(new FrameGraph);

  Errors errors;

  this->dataPtr->sdf = _sdf;

  // Check that the provided SDF element is a <model>
  // This is an error that cannot be recovered, so return an error.
  if (_sdf->GetName() != "model")
  {
    errors.push_back({ErrorCode::ELEMENT_INCORRECT_TYPE,
        "Attempting to load a Model, but the provided SDF element is not a "
        "<model>."});
    return errors;
  }

  // Read the models's name
  if (!loadName(_sdf, this->dataPtr->name))
  {
    errors.push_back({ErrorCode::ATTRIBUTE_MISSING,
                     "A model name is required, but the name is not set."});
  }

<<<<<<< HEAD
  // Load the pose.
  ignition::math::Pose3d pose;
  std::string frame;
  loadPose(_sdf, pose, frame);

  this->dataPtr->frameGraph->AddVertex(this->dataPtr->name,
                                       ignition::math::Matrix4d(pose));
=======
  this->dataPtr->isStatic = _sdf->Get<bool>("static", false).first;

  this->dataPtr->selfCollide = _sdf->Get<bool>("self_collide", false).first;

  this->dataPtr->allowAutoDisable =
    _sdf->Get<bool>("allow_auto_disable", true).first;

  this->dataPtr->enableWind = _sdf->Get<bool>("enable_wind", false).first;

  // Load the pose. Ignore the return value since the model pose is optional.
  loadPose(_sdf, this->dataPtr->pose, this->dataPtr->poseFrame);
>>>>>>> 5570e24b

  // Load all the links.
  Errors linkLoadErrors = loadUniqueRepeated<Link>(_sdf, "link",
    this->dataPtr->links, this->dataPtr->frameGraph);
  errors.insert(errors.end(), linkLoadErrors.begin(), linkLoadErrors.end());

  // Load all the joints.
  Errors jointLoadErrors = loadUniqueRepeated<Joint>(_sdf, "joint",
    this->dataPtr->joints, this->dataPtr->frameGraph);
  errors.insert(errors.end(), jointLoadErrors.begin(), jointLoadErrors.end());

  return errors;
}

/////////////////////////////////////////////////
std::string Model::Name() const
{
  return this->dataPtr->name;
}

/////////////////////////////////////////////////
void Model::SetName(const std::string &_name)
{
  this->dataPtr->name = _name;
}

/////////////////////////////////////////////////
bool Model::Static() const
{
  return this->dataPtr->isStatic;
}

/////////////////////////////////////////////////
void Model::SetStatic(const bool _static)
{
  this->dataPtr->isStatic = _static;
}

/////////////////////////////////////////////////
bool Model::SelfCollide() const
{
  return this->dataPtr->selfCollide;
}

/////////////////////////////////////////////////
void Model::SetSelfCollide(const bool _selfCollide)
{
  this->dataPtr->selfCollide = _selfCollide;
}

/////////////////////////////////////////////////
bool Model::AllowAutoDisable() const
{
  return this->dataPtr->allowAutoDisable;
}

/////////////////////////////////////////////////
void Model::SetAllowAutoDisable(const bool _allowAutoDisable)
{
  this->dataPtr->allowAutoDisable = _allowAutoDisable;
}

/////////////////////////////////////////////////
bool Model::EnableWind() const
{
  return this->dataPtr->enableWind;
}

/////////////////////////////////////////////////
void Model::SetEnableWind(const bool _enableWind)
{
  this->dataPtr->enableWind =_enableWind;
}

/////////////////////////////////////////////////
uint64_t Model::LinkCount() const
{
  return this->dataPtr->links.size();
}

/////////////////////////////////////////////////
const Link *Model::LinkByIndex(const uint64_t _index) const
{
  if (_index < this->dataPtr->links.size())
    return &this->dataPtr->links[_index];
  return nullptr;
}

/////////////////////////////////////////////////
bool Model::LinkNameExists(const std::string &_name) const
{
  for (auto const &l : this->dataPtr->links)
  {
    if (l.Name() == _name)
    {
      return true;
    }
  }
  return false;
}

/////////////////////////////////////////////////
uint64_t Model::JointCount() const
{
  return this->dataPtr->joints.size();
}

/////////////////////////////////////////////////
const Joint *Model::JointByIndex(const uint64_t _index) const
{
  if (_index < this->dataPtr->joints.size())
    return &this->dataPtr->joints[_index];
  return nullptr;
}

/////////////////////////////////////////////////
bool Model::JointNameExists(const std::string &_name) const
{
  for (auto const &j : this->dataPtr->joints)
  {
    if (j.Name() == _name)
    {
      return true;
    }
  }
  return false;
}

/////////////////////////////////////////////////
const Joint *Model::JointByName(const std::string &_name) const
{
  for (auto const &j : this->dataPtr->joints)
  {
    if (j.Name() == _name)
    {
      return &j;
    }
  }
  return nullptr;
}

/////////////////////////////////////////////////
const ignition::math::Pose3d &Model::Pose() const
{
  return this->dataPtr->pose;
}

/////////////////////////////////////////////////
const std::string &Model::PoseFrame() const
{
  return this->dataPtr->poseFrame;
}

/////////////////////////////////////////////////
void Model::SetPose(const ignition::math::Pose3d &_pose)
{
  this->dataPtr->pose = _pose;
}

/////////////////////////////////////////////////
void Model::SetPoseFrame(const std::string &_frame)
{
  this->dataPtr->poseFrame = _frame;
}

/////////////////////////////////////////////////
const Link *Model::LinkByName(const std::string &_name) const
{
  for (auto const &l : this->dataPtr->links)
  {
    if (l.Name() == _name)
    {
      return &l;
    }
  }
  return nullptr;
}

/////////////////////////////////////////////////
sdf::ElementPtr Model::Element() const
{
  return this->dataPtr->sdf;
}<|MERGE_RESOLUTION|>--- conflicted
+++ resolved
@@ -57,12 +57,10 @@
   /// \brief The joints specified in this model.
   public: std::vector<Joint> joints;
 
-<<<<<<< HEAD
   public: std::shared_ptr<FrameGraph> frameGraph = nullptr;
-=======
+
   /// \brief The SDF element pointer used during load.
   public: sdf::ElementPtr sdf;
->>>>>>> 5570e24b
 };
 
 /////////////////////////////////////////////////
@@ -98,7 +96,6 @@
 {
   if (!this->dataPtr->frameGraph)
     this->dataPtr->frameGraph.reset(new FrameGraph);
-
   Errors errors;
 
   this->dataPtr->sdf = _sdf;
@@ -120,7 +117,15 @@
                      "A model name is required, but the name is not set."});
   }
 
-<<<<<<< HEAD
+  this->dataPtr->isStatic = _sdf->Get<bool>("static", false).first;
+
+  this->dataPtr->selfCollide = _sdf->Get<bool>("self_collide", false).first;
+
+  this->dataPtr->allowAutoDisable =
+    _sdf->Get<bool>("allow_auto_disable", true).first;
+
+  this->dataPtr->enableWind = _sdf->Get<bool>("enable_wind", false).first;
+
   // Load the pose.
   ignition::math::Pose3d pose;
   std::string frame;
@@ -128,19 +133,6 @@
 
   this->dataPtr->frameGraph->AddVertex(this->dataPtr->name,
                                        ignition::math::Matrix4d(pose));
-=======
-  this->dataPtr->isStatic = _sdf->Get<bool>("static", false).first;
-
-  this->dataPtr->selfCollide = _sdf->Get<bool>("self_collide", false).first;
-
-  this->dataPtr->allowAutoDisable =
-    _sdf->Get<bool>("allow_auto_disable", true).first;
-
-  this->dataPtr->enableWind = _sdf->Get<bool>("enable_wind", false).first;
-
-  // Load the pose. Ignore the return value since the model pose is optional.
-  loadPose(_sdf, this->dataPtr->pose, this->dataPtr->poseFrame);
->>>>>>> 5570e24b
 
   // Load all the links.
   Errors linkLoadErrors = loadUniqueRepeated<Link>(_sdf, "link",
