/*
 * Copyright 2015 Open Source Robotics Foundation
 *
 * Licensed under the Apache License, Version 2.0 (the "License");
 * you may not use this file except in compliance with the License.
 * You may obtain a copy of the License at
 *
 *     http://www.apache.org/licenses/LICENSE-2.0
 *
 * Unless required by applicable law or agreed to in writing, software
 * distributed under the License is distributed on an "AS IS" BASIS,
 * WITHOUT WARRANTIES OR CONDITIONS OF ANY KIND, either express or implied.
 * See the License for the specific language governing permissions and
 * limitations under the License.
 *
 */

#include "sdf/Assert.hh"
#include "sdf/Element.hh"

using namespace sdf;

/////////////////////////////////////////////////
Element::Element()
  : dataPtr(new ElementPrivate)
{
<<<<<<< HEAD
  this->copyChildren = false;
  this->nestedSDF = false;
=======
  this->dataPtr->copyChildren = false;
>>>>>>> 164226f0
}

/////////////////////////////////////////////////
Element::~Element()
{
  this->dataPtr->parent.reset();
  for (Param_V::iterator iter = this->dataPtr->attributes.begin();
      iter != this->dataPtr->attributes.end(); ++iter)
  {
    (*iter).reset();
  }
  this->dataPtr->attributes.clear();

  for (ElementPtr_V::iterator iter = this->dataPtr->elements.begin();
      iter != this->dataPtr->elements.end(); ++iter)
  {
    (*iter).reset();
  }

  for (ElementPtr_V::iterator iter = this->dataPtr->elementDescriptions.begin();
      iter != this->dataPtr->elementDescriptions.end(); ++iter)
  {
    (*iter).reset();
  }
  this->dataPtr->elements.clear();
  this->dataPtr->elementDescriptions.clear();

  this->dataPtr->value.reset();

  delete this->dataPtr;
  this->dataPtr = NULL;

  // this->Reset();
}

/////////////////////////////////////////////////
ElementPtr Element::GetParent() const
{
  return this->dataPtr->parent;
}

/////////////////////////////////////////////////
void Element::SetParent(const ElementPtr _parent)
{
  this->dataPtr->parent = _parent;
}

/////////////////////////////////////////////////
void Element::SetName(const std::string &_name)
{
  this->dataPtr->name = _name;
}

/////////////////////////////////////////////////
const std::string &Element::GetName() const
{
  return this->dataPtr->name;
}

/////////////////////////////////////////////////
void Element::SetRequired(const std::string &_req)
{
  this->dataPtr->required = _req;
}

/////////////////////////////////////////////////
const std::string &Element::GetRequired() const
{
  return this->dataPtr->required;
}

/////////////////////////////////////////////////
void Element::SetCopyChildren(bool _value)
{
  this->dataPtr->copyChildren = _value;
}

/////////////////////////////////////////////////
bool Element::GetCopyChildren() const
{
  return this->dataPtr->copyChildren;
}

/////////////////////////////////////////////////
void Element::SetNestedSDF(bool _value)
{
  this->nestedSDF = _value;
}

/////////////////////////////////////////////////
bool Element::GetNestedSDF() const
{
  return this->nestedSDF;
}

/////////////////////////////////////////////////
void Element::AddValue(const std::string &_type,
    const std::string &_defaultValue, bool _required,
    const std::string &_description)
{
  this->dataPtr->value = this->CreateParam(this->dataPtr->name,
      _type, _defaultValue, _required, _description);
}

/////////////////////////////////////////////////
boost::shared_ptr<Param> Element::CreateParam(const std::string &_key,
    const std::string &_type, const std::string &_defaultValue, bool _required,
    const std::string &_description)
{
  return boost::shared_ptr<Param>(
        new Param(_key, _type, _defaultValue, _required, _description));
}

/////////////////////////////////////////////////
void Element::AddAttribute(const std::string &_key, const std::string &_type,
    const std::string &_defaultValue, bool _required,
    const std::string &_description)
{
  this->dataPtr->attributes.push_back(
      this->CreateParam(_key, _type, _defaultValue, _required, _description));
}

/////////////////////////////////////////////////
ElementPtr Element::Clone() const
{
  ElementPtr clone(new Element);
<<<<<<< HEAD
  clone->description = this->description;
  clone->name = this->name;
  clone->required = this->required;
  // clone->parent = this->parent;
  clone->copyChildren = this->copyChildren;
  clone->nestedSDF = this->nestedSDF;
  clone->includeFilename = this->includeFilename;
=======
  clone->dataPtr->description = this->dataPtr->description;
  clone->dataPtr->name = this->dataPtr->name;
  clone->dataPtr->required = this->dataPtr->required;
  // clone->parent = this->dataPtr->parent;
  clone->dataPtr->copyChildren = this->dataPtr->copyChildren;
  clone->dataPtr->includeFilename = this->dataPtr->includeFilename;
>>>>>>> 164226f0

  Param_V::const_iterator aiter;
  for (aiter = this->dataPtr->attributes.begin();
       aiter != this->dataPtr->attributes.end(); ++aiter)
  {
    clone->dataPtr->attributes.push_back((*aiter)->Clone());
  }

  ElementPtr_V::const_iterator eiter;
  for (eiter = this->dataPtr->elementDescriptions.begin();
      eiter != this->dataPtr->elementDescriptions.end(); ++eiter)
  {
    clone->dataPtr->elementDescriptions.push_back((*eiter)->Clone());
  }

  for (eiter = this->dataPtr->elements.begin();
       eiter != this->dataPtr->elements.end(); ++eiter)
  {
    clone->dataPtr->elements.push_back((*eiter)->Clone());
    clone->dataPtr->elements.back()->dataPtr->parent = clone;
  }

  if (this->dataPtr->value)
    clone->dataPtr->value = this->dataPtr->value->Clone();

  return clone;
}

/////////////////////////////////////////////////
void Element::Copy(const ElementPtr _elem)
{
<<<<<<< HEAD
  this->name = _elem->GetName();
  this->description = _elem->GetDescription();
  this->required = _elem->GetRequired();
  this->copyChildren = _elem->GetCopyChildren();
  this->nestedSDF = _elem->GetNestedSDF();
  this->includeFilename = _elem->includeFilename;
=======
  this->dataPtr->name = _elem->GetName();
  this->dataPtr->description = _elem->GetDescription();
  this->dataPtr->required = _elem->GetRequired();
  this->dataPtr->copyChildren = _elem->GetCopyChildren();
  this->dataPtr->includeFilename = _elem->dataPtr->includeFilename;
>>>>>>> 164226f0

  for (Param_V::iterator iter = _elem->dataPtr->attributes.begin();
       iter != _elem->dataPtr->attributes.end(); ++iter)
  {
    if (!this->HasAttribute((*iter)->GetKey()))
      this->dataPtr->attributes.push_back((*iter)->Clone());
    ParamPtr param = this->GetAttribute((*iter)->GetKey());
    (*param) = (**iter);
  }

  if (_elem->GetValue())
  {
    if (!this->dataPtr->value)
      this->dataPtr->value = _elem->GetValue()->Clone();
    else
      *(this->dataPtr->value) = *(_elem->GetValue());
  }

  this->dataPtr->elementDescriptions.clear();
  for (ElementPtr_V::const_iterator iter =
       _elem->dataPtr->elementDescriptions.begin();
       iter != _elem->dataPtr->elementDescriptions.end(); ++iter)
  {
    this->dataPtr->elementDescriptions.push_back((*iter)->Clone());
  }

  this->dataPtr->elements.clear();
  for (ElementPtr_V::iterator iter = _elem->dataPtr->elements.begin();
       iter != _elem->dataPtr->elements.end(); ++iter)
  {
    ElementPtr elem = (*iter)->Clone();
    elem->Copy(*iter);
    elem->dataPtr->parent = shared_from_this();
    this->dataPtr->elements.push_back(elem);
  }
}

/////////////////////////////////////////////////
void Element::PrintDescription(const std::string &_prefix)
{
  std::cout << _prefix << "<element name ='" << this->dataPtr->name
            << "' required ='" << this->dataPtr->required << "'>\n";

  std::cout << _prefix << "  <description>" << this->dataPtr->description
            << "</description>\n";

  Param_V::iterator aiter;
  for (aiter = this->dataPtr->attributes.begin();
      aiter != this->dataPtr->attributes.end(); ++aiter)
  {
    std::cout << _prefix << "  <attribute name ='"
              << (*aiter)->GetKey() << "' type ='" << (*aiter)->GetTypeName()
              << "' default ='" << (*aiter)->GetDefaultAsString()
              << "' required ='" << (*aiter)->GetRequired() << "'>\n";
    std::cout << _prefix << "    <description>" << (*aiter)->GetDescription()
              << "</description>\n";
    std::cout << _prefix << "  </attribute>\n";
  }

  if (this->GetCopyChildren())
    std::cout << _prefix << "  <element copy_data ='true' required ='*'/>\n";

  if (this->GetNestedSDF())
    std::cout << _prefix << "  <element nested_sdf ='true' required ='*'/>\n";

  ElementPtr_V::iterator eiter;
  for (eiter = this->dataPtr->elementDescriptions.begin();
      eiter != this->dataPtr->elementDescriptions.end(); ++eiter)
  {
    (*eiter)->PrintDescription(_prefix + "  ");
  }

  std::cout << _prefix << "</element>\n";
}

/////////////////////////////////////////////////
void Element::PrintDocRightPane(std::string &_html, int _spacing, int &_index)
{
  std::ostringstream stream;
  ElementPtr_V::iterator eiter;

  int start = _index++;

  std::string childHTML;
  for (eiter = this->dataPtr->elementDescriptions.begin();
      eiter != this->dataPtr->elementDescriptions.end(); ++eiter)
  {
    (*eiter)->PrintDocRightPane(childHTML, _spacing + 4, _index);
  }

  stream << "<a name=\"" << this->dataPtr->name << start
         << "\">&lt" << this->dataPtr->name << "&gt</a>";

  stream << "<div style='padding-left:" << _spacing << "px;'>\n";

  stream << "<div style='background-color: #ffffff'>\n";

  stream << "<font style='font-weight:bold'>Description: </font>";
  if (!this->dataPtr->description.empty())
    stream << this->dataPtr->description << "<br>\n";
  else
    stream << "none<br>\n";

  stream << "<font style='font-weight:bold'>Required: </font>"
         << this->dataPtr->required << "&nbsp;&nbsp;&nbsp;\n";

  stream << "<font style='font-weight:bold'>Type: </font>";
  if (this->dataPtr->value)
  {
    stream << this->dataPtr->value->GetTypeName()
           << "&nbsp;&nbsp;&nbsp;\n"
           << "<font style='font-weight:bold'>Default: </font>"
           << this->dataPtr->value->GetDefaultAsString() << '\n';
  }
  else
    stream << "n/a\n";

  stream << "</div>";

  if (this->dataPtr->attributes.size() > 0)
  {
    stream << "<div style='background-color: #dedede; padding-left:10px; "
           << "display:inline-block;'>\n";
    stream << "<font style='font-weight:bold'>Attributes</font><br>";

    Param_V::iterator aiter;
    for (aiter = this->dataPtr->attributes.begin();
        aiter != this->dataPtr->attributes.end(); ++aiter)
    {
      stream << "<div style='display: inline-block;padding-bottom: 4px;'>\n";

      stream << "<div style='float:left; width: 80px;'>\n";
      stream << "<font style='font-style: italic;'>" << (*aiter)->GetKey()
        << "</font>: ";
      stream << "</div>\n";

      stream << "<div style='float:left; padding-left: 4px; width: 300px;'>\n";

      if (!(*aiter)->GetDescription().empty())
          stream << (*aiter)->GetDescription() << "<br>\n";
      else
          stream << "no description<br>\n";

      stream << "<font style='font-weight:bold'>Type: </font>"
             << (*aiter)->GetTypeName() << "&nbsp;&nbsp;&nbsp;"
        << "<font style='font-weight:bold'>Default: </font>"
        << (*aiter)->GetDefaultAsString() << "<br>";
      stream << "</div>\n";

      stream << "</div>\n";
    }
    stream << "</div>\n";
    stream << "<br>\n";
  }

  _html += stream.str();
  _html += childHTML;
  _html += "</div>\n";
}

/////////////////////////////////////////////////
void Element::PrintDocLeftPane(std::string &_html, int _spacing, int &_index)
{
  std::ostringstream stream;
  ElementPtr_V::iterator eiter;

  int start = _index++;

  std::string childHTML;
  for (eiter = this->dataPtr->elementDescriptions.begin();
      eiter != this->dataPtr->elementDescriptions.end(); ++eiter)
  {
    (*eiter)->PrintDocLeftPane(childHTML, _spacing + 4, _index);
  }

  stream << "<a id='" << start << "' onclick='highlight(" << start
         << ");' href=\"#" << this->dataPtr->name << start
         << "\">&lt" << this->dataPtr->name << "&gt</a>";

  stream << "<div style='padding-left:" << _spacing << "px;'>\n";

  _html += stream.str();
  _html += childHTML;
  _html += "</div>\n";
}

/////////////////////////////////////////////////
void Element::PrintValues(std::string _prefix)
{
  std::cout << _prefix << "<" << this->dataPtr->name;

  Param_V::iterator aiter;
  for (aiter = this->dataPtr->attributes.begin();
       aiter != this->dataPtr->attributes.end(); ++aiter)
  {
    std::cout << " " << (*aiter)->GetKey() << "='"
      << (*aiter)->GetAsString() << "'";
  }

  if (this->dataPtr->elements.size() > 0)
  {
    std::cout << ">\n";
    ElementPtr_V::iterator eiter;
    for (eiter = this->dataPtr->elements.begin();
        eiter != this->dataPtr->elements.end(); ++eiter)
    {
      (*eiter)->PrintValues(_prefix + "  ");
    }
    std::cout << _prefix << "</" << this->dataPtr->name << ">\n";
  }
  else
  {
    if (this->dataPtr->value)
    {
      std::cout << ">" << this->dataPtr->value->GetAsString()
        << "</" << this->dataPtr->name << ">\n";
    }
    else
    {
      std::cout << "/>\n";
    }
  }
}

/////////////////////////////////////////////////
std::string Element::ToString(const std::string &_prefix) const
{
  std::ostringstream out;
  this->ToString(_prefix, out);
  return out.str();
}

/////////////////////////////////////////////////
void Element::ToString(const std::string &_prefix,
                       std::ostringstream &_out) const
{
  if (this->dataPtr->includeFilename.empty())
  {
    _out << _prefix << "<" << this->dataPtr->name;

    Param_V::const_iterator aiter;
    for (aiter = this->dataPtr->attributes.begin();
        aiter != this->dataPtr->attributes.end(); ++aiter)
    {
      _out << " " << (*aiter)->GetKey() << "='"
           << (*aiter)->GetAsString() << "'";
    }

    if (this->dataPtr->elements.size() > 0)
    {
      _out << ">\n";
      ElementPtr_V::const_iterator eiter;
      for (eiter = this->dataPtr->elements.begin();
          eiter != this->dataPtr->elements.end(); ++eiter)
      {
        (*eiter)->ToString(_prefix + "  ", _out);
      }
      _out << _prefix << "</" << this->dataPtr->name << ">\n";
    }
    else
    {
      if (this->dataPtr->value)
      {
        _out << ">" << this->dataPtr->value->GetAsString()
             << "</" << this->dataPtr->name << ">\n";
      }
      else
      {
        _out << "/>\n";
      }
    }
  }
  else
  {
    _out << _prefix << "<include filename='"
         << this->dataPtr->includeFilename << "'/>\n";
  }
}

/////////////////////////////////////////////////
bool Element::HasAttribute(const std::string &_key)
{
  return this->GetAttribute(_key) != NULL;
}

/////////////////////////////////////////////////
bool Element::GetAttributeSet(const std::string &_key)
{
  bool result = false;
  ParamPtr p = this->GetAttribute(_key);
  if (p)
    result = p->GetSet();

  return result;
}

/////////////////////////////////////////////////
ParamPtr Element::GetAttribute(const std::string &_key)
{
  Param_V::const_iterator iter;
  for (iter = this->dataPtr->attributes.begin();
      iter != this->dataPtr->attributes.end(); ++iter)
  {
    if ((*iter)->GetKey() == _key)
      return (*iter);
  }
  return ParamPtr();
}

/////////////////////////////////////////////////
size_t Element::GetAttributeCount() const
{
  return this->dataPtr->attributes.size();
}

/////////////////////////////////////////////////
ParamPtr Element::GetAttribute(unsigned int _index) const
{
  ParamPtr result;
  if (_index < this->dataPtr->attributes.size())
    result = this->dataPtr->attributes[_index];

  return result;
}

/////////////////////////////////////////////////
size_t Element::GetElementDescriptionCount() const
{
  return this->dataPtr->elementDescriptions.size();
}

/////////////////////////////////////////////////
ElementPtr Element::GetElementDescription(unsigned int _index) const
{
  ElementPtr result;
  if (_index < this->dataPtr->elementDescriptions.size())
    result = this->dataPtr->elementDescriptions[_index];
  return result;
}

/////////////////////////////////////////////////
ElementPtr Element::GetElementDescription(const std::string &_key) const
{
  ElementPtr_V::const_iterator iter;
  for (iter = this->dataPtr->elementDescriptions.begin();
       iter != this->dataPtr->elementDescriptions.end(); ++iter)
  {
    if ((*iter)->GetName() == _key)
      return (*iter);
  }

  return ElementPtr();
}

/////////////////////////////////////////////////
ParamPtr Element::GetValue()
{
  return this->dataPtr->value;
}

/////////////////////////////////////////////////
bool Element::HasElement(const std::string &_name) const
{
  ElementPtr_V::const_iterator iter;
  for (iter = this->dataPtr->elements.begin();
       iter != this->dataPtr->elements.end(); ++iter)
  {
    if ((*iter)->GetName() == _name)
      return true;
  }

  return false;
}

/////////////////////////////////////////////////
ElementPtr Element::GetElementImpl(const std::string &_name) const
{
  ElementPtr_V::const_iterator iter;
  for (iter = this->dataPtr->elements.begin();
       iter != this->dataPtr->elements.end(); ++iter)
  {
    if ((*iter)->GetName() == _name)
      return (*iter);
  }

  // gzdbg << "Unable to find element [" << _name << "] return empty\n";
  return ElementPtr();
}

/////////////////////////////////////////////////
ElementPtr Element::GetFirstElement() const
{
  if (this->dataPtr->elements.empty())
    return ElementPtr();
  else
    return this->dataPtr->elements.front();
}

/////////////////////////////////////////////////
ElementPtr Element::GetNextElement(const std::string &_name) const
{
  if (this->dataPtr->parent)
  {
    ElementPtr_V::const_iterator iter;
    iter = std::find(this->dataPtr->parent->dataPtr->elements.begin(),
        this->dataPtr->parent->dataPtr->elements.end(), shared_from_this());

    if (iter == this->dataPtr->parent->dataPtr->elements.end())
    {
      return ElementPtr();
    }

    ++iter;
    if (iter == this->dataPtr->parent->dataPtr->elements.end())
      return ElementPtr();
    else if (_name.empty())
      return *(iter);
    else
    {
      for (; iter != this->dataPtr->parent->dataPtr->elements.end(); ++iter)
      {
        if ((*iter)->GetName() == _name)
          return (*iter);
      }
    }
  }

  return ElementPtr();
}

/////////////////////////////////////////////////
ElementPtr Element::GetElement(const std::string &_name)
{
  if (this->HasElement(_name))
    return this->GetElementImpl(_name);
  else
    return this->AddElement(_name);
}

/////////////////////////////////////////////////
void Element::InsertElement(ElementPtr _elem)
{
  this->dataPtr->elements.push_back(_elem);
}

/////////////////////////////////////////////////
bool Element::HasElementDescription(const std::string &_name)
{
  bool result = false;
  ElementPtr_V::const_iterator iter;
  for (iter = this->dataPtr->elementDescriptions.begin();
       iter != this->dataPtr->elementDescriptions.end(); ++iter)
  {
    if ((*iter)->dataPtr->name == _name)
    {
      result = true;
      break;
    }
  }

  return result;
}

/////////////////////////////////////////////////
ElementPtr Element::AddElement(const std::string &_name)
{
  ElementPtr_V::const_iterator iter, iter2;
  for (iter = this->dataPtr->elementDescriptions.begin();
      iter != this->dataPtr->elementDescriptions.end(); ++iter)
  {
    if ((*iter)->dataPtr->name == _name)
    {
      ElementPtr elem = (*iter)->Clone();
      elem->SetParent(shared_from_this());
      this->dataPtr->elements.push_back(elem);

      // Add all child elements.
      for (iter2 = elem->dataPtr->elementDescriptions.begin();
           iter2 != elem->dataPtr->elementDescriptions.end(); ++iter2)
      {
        // Add only required child element
        if ((*iter2)->GetRequired() == "1")
        {
          elem->AddElement((*iter2)->dataPtr->name);
        }
      }

      return this->dataPtr->elements.back();
    }
  }
  sdferr << "Missing element description for [" << _name << "]\n";
  return ElementPtr();
}

/////////////////////////////////////////////////
void Element::ClearElements()
{
  for (sdf::ElementPtr_V::iterator iter = this->dataPtr->elements.begin();
      iter != this->dataPtr->elements.end(); ++iter)
  {
    (*iter)->ClearElements();
  }

  this->dataPtr->elements.clear();
}

/////////////////////////////////////////////////
void Element::Update()
{
  for (sdf::Param_V::iterator iter = this->dataPtr->attributes.begin();
      iter != this->dataPtr->attributes.end(); ++iter)
  {
    (*iter)->Update();
  }

  for (sdf::ElementPtr_V::iterator iter = this->dataPtr->elements.begin();
      iter != this->dataPtr->elements.end(); ++iter)
  {
    (*iter)->Update();
  }

  if (this->dataPtr->value)
    this->dataPtr->value->Update();
}

/////////////////////////////////////////////////
void Element::Reset()
{
  for (ElementPtr_V::iterator iter = this->dataPtr->elements.begin();
      iter != this->dataPtr->elements.end(); ++iter)
  {
    if (*iter)
      (*iter)->Reset();
    (*iter).reset();
  }

  for (ElementPtr_V::iterator iter = this->dataPtr->elementDescriptions.begin();
      iter != this->dataPtr->elementDescriptions.end(); ++iter)
  {
    if (*iter)
      (*iter)->Reset();
    (*iter).reset();
  }
  this->dataPtr->elements.clear();
  this->dataPtr->elementDescriptions.clear();

  this->dataPtr->value.reset();

  this->dataPtr->parent.reset();
}

/////////////////////////////////////////////////
void Element::AddElementDescription(ElementPtr _elem)
{
  this->dataPtr->elementDescriptions.push_back(_elem);
}

/////////////////////////////////////////////////
void Element::SetInclude(const std::string &_filename)
{
  this->dataPtr->includeFilename = _filename;
}

/////////////////////////////////////////////////
std::string Element::GetInclude() const
{
  return this->dataPtr->includeFilename;
}

/////////////////////////////////////////////////
std::string Element::GetDescription() const
{
  return this->dataPtr->description;
}

/////////////////////////////////////////////////
void Element::SetDescription(const std::string &_desc)
{
  this->dataPtr->description = _desc;
}

/////////////////////////////////////////////////
void Element::RemoveFromParent()
{
  if (this->dataPtr->parent)
  {
    ElementPtr_V::iterator iter;
    iter = std::find(this->dataPtr->parent->dataPtr->elements.begin(),
        this->dataPtr->parent->dataPtr->elements.end(), shared_from_this());

    if (iter != this->dataPtr->parent->dataPtr->elements.end())
    {
      this->dataPtr->parent->dataPtr->elements.erase(iter);
      this->dataPtr->parent.reset();
    }
  }
}

/////////////////////////////////////////////////
void Element::RemoveChild(ElementPtr _child)
{
  SDF_ASSERT(_child, "Cannot remove a NULL child pointer");

  ElementPtr_V::iterator iter;
  iter = std::find(this->dataPtr->elements.begin(),
                   this->dataPtr->elements.end(), _child);

  if (iter != this->dataPtr->elements.end())
  {
    _child->SetParent(ElementPtr());
    this->dataPtr->elements.erase(iter);
  }
}

/////////////////////////////////////////////////
boost::any Element::GetAny(const std::string &_key)
{
  boost::any result;
  if (_key.empty() && this->dataPtr->value)
  {
    if (!this->dataPtr->value->GetAny(result))
    {
      sdferr << "Couldn't get element [" << this->GetName()
             << "] as boost::any\n";
    }
  }
  else if (!_key.empty())
  {
    ParamPtr param = this->GetAttribute(_key);
    if (param)
    {
      if (!this->GetAttribute(_key)->GetAny(result))
        sdferr << "Couldn't get attribute [" << _key << "] as boost::any\n";
    }
    else if (this->HasElement(_key))
      result = this->GetElementImpl(_key)->GetAny();
    else if (this->HasElementDescription(_key))
      result = this->GetElementDescription(_key)->GetAny();
    else
      sdferr << "Unable to find value for key [" << _key << "]\n";
  }
  return result;
}<|MERGE_RESOLUTION|>--- conflicted
+++ resolved
@@ -24,12 +24,8 @@
 Element::Element()
   : dataPtr(new ElementPrivate)
 {
-<<<<<<< HEAD
-  this->copyChildren = false;
-  this->nestedSDF = false;
-=======
   this->dataPtr->copyChildren = false;
->>>>>>> 164226f0
+  this->dataPtr->nestedSDF = false;
 }
 
 /////////////////////////////////////////////////
@@ -116,13 +112,13 @@
 /////////////////////////////////////////////////
 void Element::SetNestedSDF(bool _value)
 {
-  this->nestedSDF = _value;
+  this->dataPtr->nestedSDF = _value;
 }
 
 /////////////////////////////////////////////////
 bool Element::GetNestedSDF() const
 {
-  return this->nestedSDF;
+  return this->dataPtr->nestedSDF;
 }
 
 /////////////////////////////////////////////////
@@ -156,22 +152,13 @@
 ElementPtr Element::Clone() const
 {
   ElementPtr clone(new Element);
-<<<<<<< HEAD
-  clone->description = this->description;
-  clone->name = this->name;
-  clone->required = this->required;
-  // clone->parent = this->parent;
-  clone->copyChildren = this->copyChildren;
-  clone->nestedSDF = this->nestedSDF;
-  clone->includeFilename = this->includeFilename;
-=======
   clone->dataPtr->description = this->dataPtr->description;
   clone->dataPtr->name = this->dataPtr->name;
   clone->dataPtr->required = this->dataPtr->required;
   // clone->parent = this->dataPtr->parent;
   clone->dataPtr->copyChildren = this->dataPtr->copyChildren;
+  clone->dataPtr->nestedSDF = this->dataPtr->nestedSDF;
   clone->dataPtr->includeFilename = this->dataPtr->includeFilename;
->>>>>>> 164226f0
 
   Param_V::const_iterator aiter;
   for (aiter = this->dataPtr->attributes.begin();
@@ -203,20 +190,12 @@
 /////////////////////////////////////////////////
 void Element::Copy(const ElementPtr _elem)
 {
-<<<<<<< HEAD
-  this->name = _elem->GetName();
-  this->description = _elem->GetDescription();
-  this->required = _elem->GetRequired();
-  this->copyChildren = _elem->GetCopyChildren();
-  this->nestedSDF = _elem->GetNestedSDF();
-  this->includeFilename = _elem->includeFilename;
-=======
   this->dataPtr->name = _elem->GetName();
   this->dataPtr->description = _elem->GetDescription();
   this->dataPtr->required = _elem->GetRequired();
   this->dataPtr->copyChildren = _elem->GetCopyChildren();
+  this->dataPtr->nestedSDF = _elem->GetNestedSDF();
   this->dataPtr->includeFilename = _elem->dataPtr->includeFilename;
->>>>>>> 164226f0
 
   for (Param_V::iterator iter = _elem->dataPtr->attributes.begin();
        iter != _elem->dataPtr->attributes.end(); ++iter)
