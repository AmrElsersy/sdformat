/*
 * Copyright 2012 Open Source Robotics Foundation
 *
 * Licensed under the Apache License, Version 2.0 (the "License");
 * you may not use this file except in compliance with the License.
 * You may obtain a copy of the License at
 *
 *     http://www.apache.org/licenses/LICENSE-2.0
 *
 * Unless required by applicable law or agreed to in writing, software
 * distributed under the License is distributed on an "AS IS" BASIS,
 * WITHOUT WARRANTIES OR CONDITIONS OF ANY KIND, either express or implied.
 * See the License for the specific language governing permissions and
 * limitations under the License.
 *
 */

#include <algorithm>
#include <cctype>
#include <cstdint>
#include <locale>
#include <sstream>
#include <string>

#include <locale.h>
#include <math.h>

#include "sdf/Assert.hh"
#include "sdf/Param.hh"
#include "sdf/Types.hh"

using namespace sdf;

// For some locale, the decimal separator is not a point, but a
// comma. To avoid that the SDF parsing is influenced by the current
// global C or C++ locale, we define a custom std::stringstream variant
// that always uses the std::locale::classic() locale.
// See issues https://github.com/osrf/sdformat/issues/60
// and https://github.com/osrf/sdformat/issues/207 for more details.
namespace sdf
{
  inline namespace SDF_VERSION_NAMESPACE {
  class StringStreamClassicLocale : public std::stringstream
  {
    public: explicit StringStreamClassicLocale()
    {
      this->imbue(std::locale::classic());
    }

    public: explicit StringStreamClassicLocale(const std::string& str)
      : std::stringstream(str)
    {
      this->imbue(std::locale::classic());
    }
  };
  }
}

//////////////////////////////////////////////////
Param::Param(const std::string &_key, const std::string &_typeName,
             const std::string &_default, bool _required,
             const std::string &_description)
  : dataPtr(new ParamPrivate)
{
  this->dataPtr->key = _key;
  this->dataPtr->required = _required;
  this->dataPtr->typeName = _typeName;
  this->dataPtr->description = _description;
  this->dataPtr->set = false;

  SDF_ASSERT(this->ValueFromString(_default), "Invalid parameter");
  this->dataPtr->defaultValue = this->dataPtr->value;
}

//////////////////////////////////////////////////
Param::Param(const std::string &_key, const std::string &_typeName,
             const std::string &_default, bool _required,
             const std::string &_minValue, const std::string &_maxValue,
             const std::string &_description)
    : Param(_key, _typeName, _default, _required, _description)
{
  auto valCopy = this->dataPtr->value;
  if (!_minValue.empty())
  {
    SDF_ASSERT(
        this->ValueFromString(_minValue),
        std::string("Invalid [min] parameter in SDFormat description of [") +
            _key + "]");
    this->dataPtr->minValue = this->dataPtr->value;
  }

  if (!_maxValue.empty())
  {
    SDF_ASSERT(
        this->ValueFromString(_maxValue),
        std::string("Invalid [max] parameter in SDFormat description of [") +
            _key + "]");
    this->dataPtr->maxValue = this->dataPtr->value;
  }

  this->dataPtr->value = valCopy;
}

Param::Param(const Param &_param)
    : dataPtr(std::make_unique<ParamPrivate>(*_param.dataPtr))
{
  // We don't want to copy the updateFunc
  this->dataPtr->updateFunc = nullptr;
}

//////////////////////////////////////////////////
Param::~Param()
{
}

/////////////////////////////////////////////////
Param &Param::operator=(const Param &_param)
{
  auto updateFuncCopy = this->dataPtr->updateFunc;
  *this = Param(_param);

  // Restore the update func
  this->dataPtr->updateFunc = updateFuncCopy;
  return *this;
}

//////////////////////////////////////////////////
bool Param::GetAny(std::any &_anyVal) const
{
  if (this->IsType<int>())
  {
    int ret = 0;
    if (!this->Get<int>(ret))
    {
      return false;
    }
    _anyVal = ret;
  }
  else if (this->IsType<std::uint64_t>())
  {
    uint64_t ret = 0;
    if (!this->Get<std::uint64_t>(ret))
    {
      return false;
    }
    _anyVal = ret;
  }
  else if (this->IsType<double>())
  {
    double ret = 0;
    if (!this->Get<double>(ret))
    {
      return false;
    }
    _anyVal = ret;
  }
  else if (this->IsType<float>())
  {
    float ret = 0;
    if (!this->Get<float>(ret))
    {
      return false;
    }
    _anyVal = ret;
  }
  else if (this->IsType<bool>())
  {
    bool ret = false;
    if (!this->Get<bool>(ret))
    {
      return false;
    }
    _anyVal = ret;
  }
  else if (this->IsType<std::string>())
  {
    std::string ret;
    if (!this->Get<std::string>(ret))
    {
      return false;
    }
    _anyVal = ret;
  }
  else if (this->IsType<unsigned int>())
  {
    unsigned int ret = 0;
    if (!this->Get<unsigned int>(ret))
    {
      return false;
    }
    _anyVal = ret;
  }
  else if (this->IsType<char>())
  {
    char ret = 0;
    if (!this->Get<char>(ret))
    {
      return false;
    }
    _anyVal = ret;
  }
  else if (this->IsType<sdf::Time>())
  {
    sdf::Time ret;
    if (!this->Get<sdf::Time>(ret))
    {
      return false;
    }
    _anyVal = ret;
  }
  else if (this->IsType<ignition::math::Color>())
  {
    ignition::math::Color ret;
    if (!this->Get<ignition::math::Color>(ret))
    {
      return false;
    }
    _anyVal = ret;
  }
  else if (this->IsType<ignition::math::Vector3d>())
  {
    ignition::math::Vector3d ret;
    if (!this->Get<ignition::math::Vector3d>(ret))
    {
      return false;
    }
    _anyVal = ret;
  }
  else if (this->IsType<ignition::math::Vector2i>())
  {
    ignition::math::Vector2i ret;
    if (!this->Get<ignition::math::Vector2i>(ret))
    {
      return false;
    }
    _anyVal = ret;
  }
  else if (this->IsType<ignition::math::Vector2d>())
  {
    ignition::math::Vector2d ret;
    if (!this->Get<ignition::math::Vector2d>(ret))
    {
      return false;
    }
    _anyVal = ret;
  }
  else if (this->IsType<ignition::math::Pose3d>())
  {
    ignition::math::Pose3d ret;
    if (!this->Get<ignition::math::Pose3d>(ret))
    {
      return false;
    }
    _anyVal = ret;
  }
  else if (this->IsType<ignition::math::Quaterniond>())
  {
    ignition::math::Quaterniond ret;
    if (!this->Get<ignition::math::Quaterniond>(ret))
    {
      return false;
    }
    _anyVal = ret;
  }
  else
  {
    sdferr << "Type of parameter not known: [" << this->GetTypeName() << "]\n";
    return false;
  }
  return true;
}

//////////////////////////////////////////////////
void Param::Update()
{
  if (this->dataPtr->updateFunc)
  {
    try
    {
      std::any newValue = this->dataPtr->updateFunc();
      std::visit([&](auto &&arg)
        {
          using T = std::decay_t<decltype(arg)>;
          arg = std::any_cast<T>(newValue);
        }, this->dataPtr->value);
    }
    catch(...)
    {
      sdferr << "Unable to set value using Update for key["
             << this->dataPtr->key << "]\n";
    }
  }
}

//////////////////////////////////////////////////
std::string Param::GetAsString() const
{
  StringStreamClassicLocale ss;

  ss << ParamStreamer{ this->dataPtr->value };
  return ss.str();
}

//////////////////////////////////////////////////
std::string Param::GetDefaultAsString() const
{
  StringStreamClassicLocale ss;

  ss << ParamStreamer{ this->dataPtr->defaultValue };
  return ss.str();
}

//////////////////////////////////////////////////
std::optional<std::string> Param::GetMinValueAsString() const
{
  if (this->dataPtr->minValue.has_value())
  {
    StringStreamClassicLocale ss;

    ss << ParamStreamer{ *this->dataPtr->minValue };
    return ss.str();
  }
  return std::nullopt;
}

//////////////////////////////////////////////////
std::optional<std::string> Param::GetMaxValueAsString() const
{
  if (this->dataPtr->maxValue.has_value())
  {
    StringStreamClassicLocale ss;

    ss << ParamStreamer{ *this->dataPtr->maxValue };
    return ss.str();
  }
  return std::nullopt;
}

//////////////////////////////////////////////////
/// \brief Helper function for Param::ValueFromString
/// \param[in] _input Input string.
/// \param[in] _key Key of the parameter, used for error message.
/// \param[out] _value This will be set with the parsed value.
/// \return True if parsing succeeded.
template <typename T>
bool ParseUsingStringStream(const std::string &_input, const std::string &_key,
                            ParamPrivate::ParamVariant &_value)
{
  StringStreamClassicLocale ss(_input);
  T _val;
  ss >> _val;
  if (ss.fail())
  {
    sdferr << "Unknown error. Unable to set value [" << _input << " ] for key["
           << _key << "]\n";
    return false;
  }
  _value = _val;
  return true;
}

//////////////////////////////////////////////////
bool Param::ValueFromString(const std::string &_value)
{
  return this->dataPtr->ValueFromStringImpl(this->dataPtr->typeName,
                                           _value,
                                           this->dataPtr->value);
}

//////////////////////////////////////////////////
bool ParamPrivate::ValueFromStringImpl(const std::string &_typeName,
                                       const std::string &_valueStr,
                                       ParamVariant &_valueToSet) const
{
  // Under some circumstances, latin locales (es_ES or pt_BR) will return a
  // comma for decimal position instead of a dot, making the conversion
  // to fail. See bug #60 for more information. Force to use always C
  setlocale(LC_NUMERIC, "C");
<<<<<<< HEAD
  std::string trimmed = sdf::trim(_value);
  std::string tmp(trimmed);
  std::string lowerTmp = lowercase(trimmed);
=======

  std::string tmp(_valueStr);
  std::string lowerTmp = lowercase(_valueStr);
>>>>>>> 42f8fad0

  // "true" and "false" doesn't work properly
  if (lowerTmp == "true")
  {
    tmp = "1";
  }
  else if (lowerTmp == "false")
  {
    tmp = "0";
  }

  bool isHex = lowerTmp.compare(0, 2, "0x") == 0;

  try
  {
    // Try to use stoi and stoul for integers, and
    // stof and stod for scalar floating point values.
    int numericBase = 10;
    if (isHex)
    {
      numericBase = 16;
    }

    if (_typeName == "bool")
    {
      if (lowerTmp == "true" || lowerTmp == "1")
      {
        _valueToSet = true;
      }
      else if (lowerTmp == "false" || lowerTmp == "0")
      {
        _valueToSet = false;
      }
      else
      {
        sdferr << "Invalid boolean value\n";
        return false;
      }
    }
    else if (_typeName == "char")
    {
      _valueToSet = tmp[0];
    }
    else if (_typeName == "std::string" ||
             _typeName == "string")
    {
      _valueToSet = tmp;
    }
    else if (_typeName == "int")
    {
      _valueToSet = std::stoi(tmp, nullptr, numericBase);
    }
    else if (_typeName == "uint64_t")
    {
<<<<<<< HEAD
      return ParseUsingStringStream<std::uint64_t>(tmp, this->dataPtr->key,
                                                   this->dataPtr->value);
=======
      StringStreamClassicLocale ss(tmp);
      std::uint64_t u64tmp;

      ss >> u64tmp;
      _valueToSet = u64tmp;
>>>>>>> 42f8fad0
    }
    else if (_typeName == "unsigned int")
    {
      _valueToSet = static_cast<unsigned int>(
          std::stoul(tmp, nullptr, numericBase));
    }
    else if (_typeName == "double")
    {
      _valueToSet = std::stod(tmp);
    }
    else if (_typeName == "float")
    {
      _valueToSet = std::stof(tmp);
    }
    else if (_typeName == "sdf::Time" ||
             _typeName == "time")
    {
<<<<<<< HEAD
      return ParseUsingStringStream<sdf::Time>(tmp, this->dataPtr->key,
                                               this->dataPtr->value);
=======
      StringStreamClassicLocale ss(tmp);
      sdf::Time timetmp;

      ss >> timetmp;
      _valueToSet = timetmp;
    }
    else if (_typeName == "ignition::math::Angle" ||
             _typeName == "angle")
    {
      StringStreamClassicLocale ss(tmp);
      ignition::math::Angle angletmp;

      ss >> angletmp;
      _valueToSet = angletmp;
>>>>>>> 42f8fad0
    }
    else if (_typeName == "ignition::math::Color" ||
             _typeName == "color")
    {
      // The insertion operator (>>) expects 4 values, but the last value (the
      // alpha) is optional. We first try to parse assuming the alpha is
      // specified. If that fails, we append the default value of alpha to the
      // string and try to parse again.
      bool result = ParseUsingStringStream<ignition::math::Color>(
          tmp, this->dataPtr->key, this->dataPtr->value);

<<<<<<< HEAD
      if (!result)
      {
        ignition::math::Color colortmp;
        return ParseUsingStringStream<ignition::math::Color>(
            tmp + " " + std::to_string(colortmp.A()), this->dataPtr->key,
            this->dataPtr->value);
      }
      else
        return true;
=======
      ss >> colortmp;
      _valueToSet = colortmp;
>>>>>>> 42f8fad0
    }
    else if (_typeName == "ignition::math::Vector2i" ||
             _typeName == "vector2i")
    {
<<<<<<< HEAD
      return ParseUsingStringStream<ignition::math::Vector2i>(
          tmp, this->dataPtr->key, this->dataPtr->value);
=======
      StringStreamClassicLocale ss(tmp);
      ignition::math::Vector2i vectmp;

      ss >> vectmp;
      _valueToSet = vectmp;
>>>>>>> 42f8fad0
    }
    else if (_typeName == "ignition::math::Vector2d" ||
             _typeName == "vector2d")
    {
<<<<<<< HEAD
      return ParseUsingStringStream<ignition::math::Vector2d>(
          tmp, this->dataPtr->key, this->dataPtr->value);
=======
      StringStreamClassicLocale ss(tmp);
      ignition::math::Vector2d vectmp;

      ss >> vectmp;
      _valueToSet = vectmp;
>>>>>>> 42f8fad0
    }
    else if (_typeName == "ignition::math::Vector3d" ||
             _typeName == "vector3")
    {
<<<<<<< HEAD
      return ParseUsingStringStream<ignition::math::Vector3d>(
          tmp, this->dataPtr->key, this->dataPtr->value);
=======
      StringStreamClassicLocale ss(tmp);
      ignition::math::Vector3d vectmp;

      ss >> vectmp;
      _valueToSet = vectmp;
>>>>>>> 42f8fad0
    }
    else if (_typeName == "ignition::math::Pose3d" ||
             _typeName == "pose" ||
             _typeName == "Pose")
    {
<<<<<<< HEAD
      if (!tmp.empty())
      {
        return ParseUsingStringStream<ignition::math::Pose3d>(
            tmp, this->dataPtr->key, this->dataPtr->value);
      }
=======
      StringStreamClassicLocale ss(tmp);
      ignition::math::Pose3d posetmp;

      ss >> posetmp;
      _valueToSet = posetmp;
>>>>>>> 42f8fad0
    }
    else if (_typeName == "ignition::math::Quaterniond" ||
             _typeName == "quaternion")
    {
<<<<<<< HEAD
      return ParseUsingStringStream<ignition::math::Quaterniond>(
          tmp, this->dataPtr->key, this->dataPtr->value);
=======
      StringStreamClassicLocale ss(tmp);
      ignition::math::Quaterniond quattmp;

      ss >> quattmp;
      _valueToSet = quattmp;
>>>>>>> 42f8fad0
    }
    else
    {
      sdferr << "Unknown parameter type[" << _typeName << "]\n";
      return false;
    }
  }
  // Catch invalid argument exception from std::stoi/stoul/stod/stof
  catch(std::invalid_argument &)
  {
    sdferr << "Invalid argument. Unable to set value ["
           << _valueStr << " ] for key["
           << this->key << "].\n";
    return false;
  }
  // Catch out of range exception from std::stoi/stoul/stod/stof
  catch(std::out_of_range &)
  {
    sdferr << "Out of range. Unable to set value ["
           << _valueStr << " ] for key["
           << this->key << "].\n";
    return false;
  }

  return true;
}

//////////////////////////////////////////////////
bool Param::SetFromString(const std::string &_value)
{
  std::string str = sdf::trim(_value.c_str());

  if (str.empty() && this->dataPtr->required)
  {
    sdferr << "Empty string used when setting a required parameter. Key["
           << this->GetKey() << "]\n";
    return false;
  }
  else if (str.empty())
  {
    this->dataPtr->value = this->dataPtr->defaultValue;
    return true;
  }

  auto oldValue = this->dataPtr->value;
  if (!this->ValueFromString(str))
  {
    return false;
  }

  // Check if the value is permitted
  if (!this->ValidateValue())
  {
    this->dataPtr->value = oldValue;
    return false;
  }

  this->dataPtr->set = true;
  return this->dataPtr->set;
}

//////////////////////////////////////////////////
void Param::Reset()
{
  this->dataPtr->value = this->dataPtr->defaultValue;
  this->dataPtr->set = false;
}

//////////////////////////////////////////////////
ParamPtr Param::Clone() const
{
  return std::make_shared<Param>(*this);
}

//////////////////////////////////////////////////
const std::string &Param::GetTypeName() const
{
  return this->dataPtr->typeName;
}

/////////////////////////////////////////////////
void Param::SetDescription(const std::string &_desc)
{
  this->dataPtr->description = _desc;
}

/////////////////////////////////////////////////
std::string Param::GetDescription() const
{
  return this->dataPtr->description;
}

/////////////////////////////////////////////////
const std::string &Param::GetKey() const
{
  return this->dataPtr->key;
}

/////////////////////////////////////////////////
bool Param::GetRequired() const
{
  return this->dataPtr->required;
}

/////////////////////////////////////////////////
bool Param::GetSet() const
{
  return this->dataPtr->set;
}

/////////////////////////////////////////////////
bool Param::ValidateValue() const
{
  return std::visit(
      [this](const auto &_val) -> bool
      {
        using T = std::decay_t<decltype(_val)>;
        // cppcheck-suppress syntaxError
        if constexpr (std::is_scalar_v<T>)
        {
          if (this->dataPtr->minValue.has_value())
          {
            if (_val < std::get<T>(*this->dataPtr->minValue))
            {
              sdferr << "The value [" << _val
                     << "] is less than the minimum allowed value of ["
                     << *this->GetMinValueAsString() << "] for key ["
                     << this->GetKey() << "]\n";
              return false;
            }
          }
          if (this->dataPtr->maxValue.has_value())
          {
            if (_val > std::get<T>(*this->dataPtr->maxValue))
            {
              sdferr << "The value [" << _val
                     << "] is greater than the maximum allowed value of ["
                     << *this->GetMaxValueAsString() << "] for key ["
                     << this->GetKey() << "]\n";
              return false;
            }
          }
        }
        return true;
      }, this->dataPtr->value);
}<|MERGE_RESOLUTION|>--- conflicted
+++ resolved
@@ -376,15 +376,9 @@
   // comma for decimal position instead of a dot, making the conversion
   // to fail. See bug #60 for more information. Force to use always C
   setlocale(LC_NUMERIC, "C");
-<<<<<<< HEAD
-  std::string trimmed = sdf::trim(_value);
+  std::string trimmed = sdf::trim(_valueStr);
   std::string tmp(trimmed);
   std::string lowerTmp = lowercase(trimmed);
-=======
-
-  std::string tmp(_valueStr);
-  std::string lowerTmp = lowercase(_valueStr);
->>>>>>> 42f8fad0
 
   // "true" and "false" doesn't work properly
   if (lowerTmp == "true")
@@ -439,16 +433,8 @@
     }
     else if (_typeName == "uint64_t")
     {
-<<<<<<< HEAD
-      return ParseUsingStringStream<std::uint64_t>(tmp, this->dataPtr->key,
-                                                   this->dataPtr->value);
-=======
-      StringStreamClassicLocale ss(tmp);
-      std::uint64_t u64tmp;
-
-      ss >> u64tmp;
-      _valueToSet = u64tmp;
->>>>>>> 42f8fad0
+      return ParseUsingStringStream<std::uint64_t>(tmp, this->key,
+                                                   _valueToSet);
     }
     else if (_typeName == "unsigned int")
     {
@@ -466,25 +452,14 @@
     else if (_typeName == "sdf::Time" ||
              _typeName == "time")
     {
-<<<<<<< HEAD
-      return ParseUsingStringStream<sdf::Time>(tmp, this->dataPtr->key,
-                                               this->dataPtr->value);
-=======
-      StringStreamClassicLocale ss(tmp);
-      sdf::Time timetmp;
-
-      ss >> timetmp;
-      _valueToSet = timetmp;
+      return ParseUsingStringStream<sdf::Time>(tmp, this->key,
+                                               _valueToSet);
     }
     else if (_typeName == "ignition::math::Angle" ||
              _typeName == "angle")
     {
-      StringStreamClassicLocale ss(tmp);
-      ignition::math::Angle angletmp;
-
-      ss >> angletmp;
-      _valueToSet = angletmp;
->>>>>>> 42f8fad0
+      return ParseUsingStringStream<ignition::math::Angle>(
+          tmp, this->key, _valueToSet);
     }
     else if (_typeName == "ignition::math::Color" ||
              _typeName == "color")
@@ -494,96 +469,51 @@
       // specified. If that fails, we append the default value of alpha to the
       // string and try to parse again.
       bool result = ParseUsingStringStream<ignition::math::Color>(
-          tmp, this->dataPtr->key, this->dataPtr->value);
-
-<<<<<<< HEAD
+          tmp, this->key, _valueToSet);
+
       if (!result)
       {
         ignition::math::Color colortmp;
         return ParseUsingStringStream<ignition::math::Color>(
-            tmp + " " + std::to_string(colortmp.A()), this->dataPtr->key,
-            this->dataPtr->value);
+            tmp + " " + std::to_string(colortmp.A()), this->key,
+            _valueToSet);
       }
       else
         return true;
-=======
-      ss >> colortmp;
-      _valueToSet = colortmp;
->>>>>>> 42f8fad0
     }
     else if (_typeName == "ignition::math::Vector2i" ||
              _typeName == "vector2i")
     {
-<<<<<<< HEAD
       return ParseUsingStringStream<ignition::math::Vector2i>(
-          tmp, this->dataPtr->key, this->dataPtr->value);
-=======
-      StringStreamClassicLocale ss(tmp);
-      ignition::math::Vector2i vectmp;
-
-      ss >> vectmp;
-      _valueToSet = vectmp;
->>>>>>> 42f8fad0
+          tmp, this->key, _valueToSet);
     }
     else if (_typeName == "ignition::math::Vector2d" ||
              _typeName == "vector2d")
     {
-<<<<<<< HEAD
       return ParseUsingStringStream<ignition::math::Vector2d>(
-          tmp, this->dataPtr->key, this->dataPtr->value);
-=======
-      StringStreamClassicLocale ss(tmp);
-      ignition::math::Vector2d vectmp;
-
-      ss >> vectmp;
-      _valueToSet = vectmp;
->>>>>>> 42f8fad0
+          tmp, this->key, _valueToSet);
     }
     else if (_typeName == "ignition::math::Vector3d" ||
              _typeName == "vector3")
     {
-<<<<<<< HEAD
       return ParseUsingStringStream<ignition::math::Vector3d>(
-          tmp, this->dataPtr->key, this->dataPtr->value);
-=======
-      StringStreamClassicLocale ss(tmp);
-      ignition::math::Vector3d vectmp;
-
-      ss >> vectmp;
-      _valueToSet = vectmp;
->>>>>>> 42f8fad0
+          tmp, this->key, _valueToSet);
     }
     else if (_typeName == "ignition::math::Pose3d" ||
              _typeName == "pose" ||
              _typeName == "Pose")
     {
-<<<<<<< HEAD
       if (!tmp.empty())
       {
         return ParseUsingStringStream<ignition::math::Pose3d>(
-            tmp, this->dataPtr->key, this->dataPtr->value);
+            tmp, this->key, _valueToSet);
       }
-=======
-      StringStreamClassicLocale ss(tmp);
-      ignition::math::Pose3d posetmp;
-
-      ss >> posetmp;
-      _valueToSet = posetmp;
->>>>>>> 42f8fad0
     }
     else if (_typeName == "ignition::math::Quaterniond" ||
              _typeName == "quaternion")
     {
-<<<<<<< HEAD
       return ParseUsingStringStream<ignition::math::Quaterniond>(
-          tmp, this->dataPtr->key, this->dataPtr->value);
-=======
-      StringStreamClassicLocale ss(tmp);
-      ignition::math::Quaterniond quattmp;
-
-      ss >> quattmp;
-      _valueToSet = quattmp;
->>>>>>> 42f8fad0
+          tmp, this->key, _valueToSet);
     }
     else
     {
