--- conflicted
+++ resolved
@@ -221,17 +221,14 @@
 }
 
 /////////////////////////////////////////////////
+const std::string &Visual::PoseFrame() const
+{
+  return this->PoseRelativeTo();
+}
+
+/////////////////////////////////////////////////
 const std::string &Visual::PoseRelativeTo() const
 {
-<<<<<<< HEAD
-=======
-  return this->PoseRelativeTo();
-}
-
-/////////////////////////////////////////////////
-const std::string &Visual::PoseRelativeTo() const
-{
->>>>>>> 9a706ebb
   return this->dataPtr->poseRelativeTo;
 }
 
@@ -248,17 +245,14 @@
 }
 
 /////////////////////////////////////////////////
+void Visual::SetPoseFrame(const std::string &_frame)
+{
+  this->SetPoseRelativeTo(_frame);
+}
+
+/////////////////////////////////////////////////
 void Visual::SetPoseRelativeTo(const std::string &_frame)
 {
-<<<<<<< HEAD
-=======
-  this->SetPoseRelativeTo(_frame);
-}
-
-/////////////////////////////////////////////////
-void Visual::SetPoseRelativeTo(const std::string &_frame)
-{
->>>>>>> 9a706ebb
   this->dataPtr->poseRelativeTo = _frame;
 }
 
@@ -316,7 +310,7 @@
     visualRelativeTo = this->dataPtr->xmlParentName;
   }
   errors = resolvePose(*graph, visualRelativeTo, _relativeTo, _pose);
-  _pose *= this->Pose();
+  _pose *= this->RawPose();
   return errors;
 }
 
