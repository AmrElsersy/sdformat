--- conflicted
+++ resolved
@@ -3229,20 +3229,14 @@
 
     InsertRobotOrigin(robot);
 
-<<<<<<< HEAD
     // Create new sdf
     sdf = new TiXmlElement("sdf");
-=======
-  // URDF is compatible with version 1.5. The automatic conversion script
-  // will up-convert URDF to SDF.
-  sdf->SetAttribute("version", "1.5");
->>>>>>> 8a0a8d70
 
     try
     {
-      // URDF is compatible with version 1.4. The automatic conversion script
+      // URDF is compatible with version 1.5. The automatic conversion script
       // will up-convert URDF to SDF.
-      sdf->SetAttribute("version", "1.4");
+      sdf->SetAttribute("version", "1.5");
       // add robot to sdf
       sdf->LinkEndChild(robot);
     }
