--- conflicted
+++ resolved
@@ -275,7 +275,12 @@
 }
 
 /////////////////////////////////////////////////
-<<<<<<< HEAD
+sdf::ElementPtr World::Element() const
+{
+  return this->dataPtr->sdf;
+}
+
+/////////////////////////////////////////////////
 uint64_t World::LightCount() const
 {
   return this->dataPtr->lights.size();
@@ -300,9 +305,4 @@
     }
   }
   return false;
-=======
-sdf::ElementPtr World::Element() const
-{
-  return this->dataPtr->sdf;
->>>>>>> 2d9b83b0
 }