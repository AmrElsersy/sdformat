include (${sdf_cmake_dir}/SDFUtils.cmake)

include_directories(
  ${Boost_INCLUDE_DIRS}
  ${IGNITION-MATH_INCLUDE_DIRS}
)

link_directories(
  ${PROJECT_BINARY_DIR}/test
  ${IGNITION-MATH_LIBRARY_DIRS}
)

if (NOT USE_INTERNAL_URDF)
  link_directories(${URDF_LIBRARY_DIRS})
endif()

if (USE_EXTERNAL_TINYXML)
  link_directories(${tinyxml_LIBRARY_DIRS})
endif()

set (sources
  Collision.cc
  Console.cc
  Converter.cc
  Element.cc
  Error.cc
  Exception.cc
  Filesystem.cc
  ign.cc
<<<<<<< HEAD
  Joint.cc
=======
  Link.cc
>>>>>>> 0f193ff9
  parser.cc
  parser_urdf.cc
  Param.cc
  Root.cc
  SDF.cc
  SDFExtension.cc
  Types.cc
  Utils.cc
  Visual.cc
  World.cc
)

if (USE_EXTERNAL_TINYXML)
  include_directories(${tinyxml_INCLUDE_DIRS})
else()
  set(sources ${sources}
    win/tinyxml/tinystr.cpp
    win/tinyxml/tinyxmlerror.cpp
    win/tinyxml/tinyxml.cpp
    win/tinyxml/tinyxmlparser.cpp)

    install (FILES win/tinyxml/tinyxml.h
	    DESTINATION ${CMAKE_INSTALL_INCLUDEDIR}/sdformat-${SDF_VERSION})
endif()

if (USE_INTERNAL_URDF)
  include_directories(${CMAKE_CURRENT_SOURCE_DIR}/urdf)
  set(sources ${sources}
  urdf/urdf_parser/model.cpp
  urdf/urdf_parser/link.cpp
  urdf/urdf_parser/joint.cpp
  urdf/urdf_parser/pose.cpp
  urdf/urdf_parser/twist.cpp
  urdf/urdf_parser/urdf_model_state.cpp
  urdf/urdf_parser/urdf_sensor.cpp
  urdf/urdf_parser/world.cpp)
else()
  include_directories(${URDF_INCLUDE_DIRS})
endif()

set (gtest_sources
  Collision_TEST.cc
  Console_TEST.cc
  Converter_TEST.cc
  Element_TEST.cc
  Error_TEST.cc
  Exception_TEST.cc
  Filesystem_TEST.cc
<<<<<<< HEAD
  Joint_TEST.cc
=======
  Link_TEST.cc
>>>>>>> 0f193ff9
  parser_urdf_TEST.cc
  Param_TEST.cc
  parser_TEST.cc
  Root_TEST.cc
  SDF_TEST.cc
  Types_TEST.cc
  Visual_TEST.cc
  World_TEST.cc
)

# Build this test file only if Ignition Tools is installed.
if (IGNITION-TOOLS_BINARY_DIRS)
  set (gtest_sources ${gtest_sources}
    ign_TEST.cc
  )
endif()

sdf_build_tests(${gtest_sources})

sdf_add_library(sdformat ${sources})
target_link_libraries(sdformat ${IGNITION-MATH_LIBRARIES})

if (USE_EXTERNAL_TINYXML)
  target_link_libraries(sdformat ${tinyxml_LIBRARIES})
else()
  # Ignore the warnings from the internal library
  set_target_properties(sdformat PROPERTIES
      LINK_FLAGS "/IGNORE:4049 /IGNORE:4217")
endif()

message (STATUS "URDF_LIBRARY_DIRS=${URDF_LIBRARY_DIRS}")
message (STATUS "URDF_LIBRARIES=${URDF_LIBRARIES}")

if (NOT USE_INTERNAL_URDF)
  target_link_libraries(sdformat ${URDF_LIBRARIES})
endif()

sdf_install_library(sdformat)

add_subdirectory(cmd)<|MERGE_RESOLUTION|>--- conflicted
+++ resolved
@@ -27,11 +27,8 @@
   Exception.cc
   Filesystem.cc
   ign.cc
-<<<<<<< HEAD
   Joint.cc
-=======
   Link.cc
->>>>>>> 0f193ff9
   parser.cc
   parser_urdf.cc
   Param.cc
@@ -80,11 +77,8 @@
   Error_TEST.cc
   Exception_TEST.cc
   Filesystem_TEST.cc
-<<<<<<< HEAD
   Joint_TEST.cc
-=======
   Link_TEST.cc
->>>>>>> 0f193ff9
   parser_urdf_TEST.cc
   Param_TEST.cc
   parser_TEST.cc
