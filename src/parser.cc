/*
 * Copyright 2012 Open Source Robotics Foundation
 *
 * Licensed under the Apache License, Version 2.0 (the "License");
 * you may not use this file except in compliance with the License.
 * You may obtain a copy of the License at
 *
 *     http://www.apache.org/licenses/LICENSE-2.0
 *
 * Unless required by applicable law or agreed to in writing, software
 * distributed under the License is distributed on an "AS IS" BASIS,
 * WITHOUT WARRANTIES OR CONDITIONS OF ANY KIND, either express or implied.
 * See the License for the specific language governing permissions and
 * limitations under the License.
 *
 */

#include <iostream>
#include <cstdlib>
#include <map>
#include <string>

#include <ignition/math/SemanticVersion.hh>

#include "sdf/Console.hh"
#include "sdf/Converter.hh"
#include "sdf/Filesystem.hh"
#include "sdf/Param.hh"
#include "sdf/SDFImpl.hh"
#include "sdf/parser.hh"
#include "sdf/parser_private.hh"
#include "sdf/parser_urdf.hh"
#include "sdf/sdf_config.h"

namespace sdf
{
//////////////////////////////////////////////////
template <typename TPtr>
static inline bool _initFile(const std::string &_filename, TPtr _sdf)
{
  TiXmlDocument xmlDoc;
  if (xmlDoc.LoadFile(_filename))
  {
    return initDoc(&xmlDoc, _sdf);
  }
  else
  {
    sdferr << "Unable to load file[" << _filename << "]\n";
  }

  return false;
}

//////////////////////////////////////////////////
bool init(SDFPtr _sdf)
{
<<<<<<< HEAD
  std::string xmldata = SDF::EmbeddedSpec("root.sdf", false);
  TiXmlDocument xmlDoc;
  xmlDoc.Parse(xmldata.c_str());
  return initDoc(&xmlDoc, _sdf);
=======
  bool result = false;

  std::string filename;
  std::string fileToFind = "root.sdf";

  if (sdf::SDF::Version() == "1.0" || sdf::SDF::Version() == "1.2")
  {
    sdferr << "Versions 1.0-1.2 of the SDF spec are no longer supported.\n";
    return false;
  }

  filename = sdf::findFile(fileToFind);

  FILE *ftest = fopen(filename.c_str(), "r");
  if (ftest)
  {
    fclose(ftest);
    result = _initFile(filename, _sdf);
  }
  else
  {
    sdferr << "Unable to find or open SDF file[" << fileToFind << "]\n";
  }

  return result;
>>>>>>> 9ee41383
}

//////////////////////////////////////////////////
bool initFile(const std::string &_filename, SDFPtr _sdf)
{
  std::string xmldata = SDF::EmbeddedSpec(_filename, true);
  if (!xmldata.empty())
  {
    TiXmlDocument xmlDoc;
    xmlDoc.Parse(xmldata.c_str());
    return initDoc(&xmlDoc, _sdf);
  }
  return _initFile(sdf::findFile(_filename), _sdf);
}

//////////////////////////////////////////////////
bool initFile(const std::string &_filename, ElementPtr _sdf)
{
  std::string xmldata = SDF::EmbeddedSpec(_filename, true);
  if (!xmldata.empty())
  {
    TiXmlDocument xmlDoc;
    xmlDoc.Parse(xmldata.c_str());
    return initDoc(&xmlDoc, _sdf);
  }
  return _initFile(sdf::findFile(_filename), _sdf);
}

//////////////////////////////////////////////////
bool initString(const std::string &_xmlString, SDFPtr _sdf)
{
  TiXmlDocument xmlDoc;
  xmlDoc.Parse(_xmlString.c_str());
  if (xmlDoc.Error())
  {
    sdferr << "Failed to parse string as XML: " << xmlDoc.ErrorDesc() << '\n';
    return false;
  }

  return initDoc(&xmlDoc, _sdf);
}

//////////////////////////////////////////////////
inline TiXmlElement *_initDocGetElement(TiXmlDocument *_xmlDoc)
{
  if (!_xmlDoc)
  {
    sdferr << "Could not parse the xml\n";
    return nullptr;
  }

  TiXmlElement *element = _xmlDoc->FirstChildElement("element");
  if (!element)
  {
    sdferr << "Could not find the 'element' element in the xml file\n";
    return nullptr;
  }

  return element;
}

//////////////////////////////////////////////////
bool initDoc(TiXmlDocument *_xmlDoc, SDFPtr _sdf)
{
  auto element = _initDocGetElement(_xmlDoc);
  if (!element)
  {
    return false;
  }

  return initXml(element, _sdf->Root());
}

//////////////////////////////////////////////////
bool initDoc(TiXmlDocument *_xmlDoc, ElementPtr _sdf)
{
  auto element = _initDocGetElement(_xmlDoc);
  if (!element)
  {
    return false;
  }

  return initXml(element, _sdf);
}

//////////////////////////////////////////////////
bool initXml(TiXmlElement *_xml, ElementPtr _sdf)
{
  const char *refString = _xml->Attribute("ref");
  if (refString)
  {
    _sdf->SetReferenceSDF(std::string(refString));
  }

  const char *nameString = _xml->Attribute("name");
  if (!nameString)
  {
    sdferr << "Element is missing the name attribute\n";
    return false;
  }
  _sdf->SetName(std::string(nameString));

  const char *requiredString = _xml->Attribute("required");
  if (!requiredString)
  {
    sdferr << "Element is missing the required attributed\n";
    return false;
  }
  _sdf->SetRequired(requiredString);

  const char *elemTypeString = _xml->Attribute("type");
  if (elemTypeString)
  {
    bool required = std::string(requiredString) == "1" ? true : false;
    const char *elemDefaultValue = _xml->Attribute("default");
    std::string description;
    TiXmlElement *descChild = _xml->FirstChildElement("description");
    if (descChild && descChild->GetText())
    {
      description = descChild->GetText();
    }

    _sdf->AddValue(elemTypeString, elemDefaultValue, required, description);
  }

  // Get all attributes
  for (TiXmlElement *child = _xml->FirstChildElement("attribute");
       child; child = child->NextSiblingElement("attribute"))
  {
    TiXmlElement *descriptionChild = child->FirstChildElement("description");
    const char *name = child->Attribute("name");
    const char *type = child->Attribute("type");
    const char *defaultValue = child->Attribute("default");

    requiredString = child->Attribute("required");

    if (!name)
    {
      sdferr << "Attribute is missing a name\n";
      return false;
    }
    if (!type)
    {
      sdferr << "Attribute is missing a type\n";
      return false;
    }
    if (!defaultValue)
    {
      sdferr << "Attribute[" << name << "] is missing a default\n";
      return false;
    }
    if (!requiredString)
    {
      sdferr << "Attribute is missing a required string\n";
      return false;
    }
    std::string requiredStr = sdf::trim(requiredString);
    bool required = requiredStr == "1" ? true : false;
    std::string description;

    if (descriptionChild && descriptionChild->GetText())
    {
      description = descriptionChild->GetText();
    }

    _sdf->AddAttribute(name, type, defaultValue, required, description);
  }

  // Read the element description
  TiXmlElement *descChild = _xml->FirstChildElement("description");
  if (descChild && descChild->GetText())
  {
    _sdf->SetDescription(descChild->GetText());
  }

  // Get all child elements
  for (TiXmlElement *child = _xml->FirstChildElement("element");
       child; child = child->NextSiblingElement("element"))
  {
    const char *copyDataString = child->Attribute("copy_data");
    if (copyDataString &&
        (std::string(copyDataString) == "true" ||
         std::string(copyDataString) == "1"))
    {
      _sdf->SetCopyChildren(true);
    }
    else
    {
      ElementPtr element(new Element);
      initXml(child, element);
      _sdf->AddElementDescription(element);
    }
  }

  // Get all include elements
  for (TiXmlElement *child = _xml->FirstChildElement("include");
       child; child = child->NextSiblingElement("include"))
  {
    std::string filename = child->Attribute("filename");

    ElementPtr element(new Element);

    initFile(filename, element);

    // override description for include elements
    TiXmlElement *description = child->FirstChildElement("description");
    if (description)
    {
      element->SetDescription(description->GetText());
    }

    _sdf->AddElementDescription(element);
  }

  return true;
}

//////////////////////////////////////////////////
SDFPtr readFile(const std::string &_filename, Errors &_errors)
{
  // Create and initialize the data structure that will hold the parsed SDF data
  sdf::SDFPtr sdfParsed(new sdf::SDF());
  sdf::init(sdfParsed);

  // Read an SDF file, and store the result in sdfParsed.
  if (!sdf::readFile(_filename, sdfParsed, _errors))
  {
    return SDFPtr();
  }

  return sdfParsed;
}

//////////////////////////////////////////////////
SDFPtr readFile(const std::string &_filename)
{
  Errors errors;
  SDFPtr result = readFile(_filename, errors);

  // Output errors
  for (auto const &e : errors)
    std::cerr << e << std::endl;

  return result;
}

//////////////////////////////////////////////////
bool readFile(const std::string &_filename, SDFPtr _sdf)
{
  Errors errors;
  bool result = readFile(_filename, _sdf, errors);

  // Output errors
  for (auto const &e : errors)
    std::cerr << e << std::endl;

  return result;
}

//////////////////////////////////////////////////
bool readFile(const std::string &_filename, SDFPtr _sdf, Errors &_errors)
{
  TiXmlDocument xmlDoc;
  std::string filename = sdf::findFile(_filename);

  if (filename.empty())
  {
    sdferr << "Error finding file [" << _filename << "].\n";
    return false;
  }

  if (!xmlDoc.LoadFile(filename))
  {
    sdferr << "Error parsing XML in file [" << filename << "]: "
           << xmlDoc.ErrorDesc() << '\n';
    return false;
  }

  if (readDoc(&xmlDoc, _sdf, filename, true, _errors))
  {
    return true;
  }
  else if (sdf::URDF2SDF::IsURDF(filename))
  {
    sdf::URDF2SDF u2g;
    TiXmlDocument doc = u2g.InitModelFile(filename);
    if (sdf::readDoc(&doc, _sdf, "urdf file", true, _errors))
    {
      sdfdbg << "parse from urdf file [" << _filename << "].\n";
      return true;
    }
    else
    {
      sdferr << "parse as old deprecated model file failed.\n";
      return false;
    }
  }

  return false;
}

//////////////////////////////////////////////////
bool readString(const std::string &_xmlString, SDFPtr _sdf)
{
  Errors errors;
  bool result = readString(_xmlString, _sdf, errors);

  // Output errors
  for (auto const &e : errors)
    std::cerr << e << std::endl;

  return result;
}

//////////////////////////////////////////////////
bool readString(const std::string &_xmlString, SDFPtr _sdf, Errors &_errors)
{
  TiXmlDocument xmlDoc;
  xmlDoc.Parse(_xmlString.c_str());
  if (xmlDoc.Error())
  {
    sdferr << "Error parsing XML from string: " << xmlDoc.ErrorDesc() << '\n';
    return false;
  }
  if (readDoc(&xmlDoc, _sdf, "data-string", true, _errors))
  {
    return true;
  }
  else
  {
    sdf::URDF2SDF u2g;
    TiXmlDocument doc = u2g.InitModelString(_xmlString);
    if (sdf::readDoc(&doc, _sdf, "urdf string", true, _errors))
    {
      sdfdbg << "Parsing from urdf.\n";
      return true;
    }
    else
    {
      sdferr << "parse as old deprecated model file failed.\n";
      return false;
    }
  }

  return false;
}

//////////////////////////////////////////////////
bool readString(const std::string &_xmlString, ElementPtr _sdf)
{
  Errors errors;
  bool result = readString(_xmlString, _sdf, errors);

  // Output errors
  for (auto const &e : errors)
    std::cerr << e << std::endl;

  return result;
}

//////////////////////////////////////////////////
bool readString(const std::string &_xmlString, ElementPtr _sdf, Errors &_errors)
{
  TiXmlDocument xmlDoc;
  xmlDoc.Parse(_xmlString.c_str());
  if (xmlDoc.Error())
  {
    sdferr << "Error parsing XML from string: " << xmlDoc.ErrorDesc() << '\n';
    return false;
  }
  if (readDoc(&xmlDoc, _sdf, "data-string", true, _errors))
  {
    return true;
  }
  else
  {
    sdferr << "parse as sdf version " << SDF::Version() << " failed, "
           << "should try to parse as old deprecated format\n";
    return false;
  }
}

//////////////////////////////////////////////////
bool readDoc(TiXmlDocument *_xmlDoc, SDFPtr _sdf,
    const std::string &_source, bool _convert, Errors &_errors)
{
  if (!_xmlDoc)
  {
    sdfwarn << "Could not parse the xml from source[" << _source << "]\n";
    return false;
  }

  // check sdf version
  TiXmlElement *sdfNode = _xmlDoc->FirstChildElement("sdf");
  if (!sdfNode)
  {
    sdferr << "Missing <sdf> element.\n";
    return false;
  }

  if (sdfNode && sdfNode->Attribute("version"))
  {
    if (_convert
        && strcmp(sdfNode->Attribute("version"), SDF::Version().c_str()) != 0)
    {
      sdfdbg << "Converting a deprecated source[" << _source << "].\n";
      Converter::Convert(_xmlDoc, SDF::Version());
    }

    // parse new sdf xml
    TiXmlElement *elemXml = _xmlDoc->FirstChildElement(_sdf->Root()->GetName());
    if (!readXml(elemXml, _sdf->Root(), _errors))
    {
      _errors.push_back({ErrorCode::ELEMENT_INVALID,
          "Error reading element <" + _sdf->Root()->GetName() + ">"});
      return false;
    }
  }
  else
  {
    // try to use the old deprecated parser
    if (!sdfNode)
    {
      sdfdbg << "No <sdf> element in file[" << _source << "]\n";
    }
    else if (!sdfNode->Attribute("version"))
    {
      sdfdbg << "SDF <sdf> element has no version in file["
             << _source << "]\n";
    }
    else if (strcmp(sdfNode->Attribute("version"),
                    SDF::Version().c_str()) != 0)
    {
      sdfdbg << "SDF version ["
             << sdfNode->Attribute("version")
             << "] is not " << SDF::Version() << "\n";
    }
    return false;
  }

  return true;
}

//////////////////////////////////////////////////
bool readDoc(TiXmlDocument *_xmlDoc, ElementPtr _sdf,
             const std::string &_source, bool _convert, Errors &_errors)
{
  if (!_xmlDoc)
  {
    sdfwarn << "Could not parse the xml\n";
    return false;
  }

  // check sdf version
  TiXmlElement *sdfNode = _xmlDoc->FirstChildElement("sdf");
  if (!sdfNode)
  {
    sdferr << "Missing <sdf> element.\n";
    return false;
  }

  if (sdfNode && sdfNode->Attribute("version"))
  {
    if (_convert
        && strcmp(sdfNode->Attribute("version"), SDF::Version().c_str()) != 0)
    {
      sdfwarn << "Converting a deprecated SDF source[" << _source << "].\n";
      Converter::Convert(_xmlDoc, SDF::Version());
    }

    TiXmlElement *elemXml = sdfNode;
    if (sdfNode->Value() != _sdf->GetName() &&
        sdfNode->FirstChildElement(_sdf->GetName()))
    {
      elemXml = sdfNode->FirstChildElement(_sdf->GetName());
    }

    // parse new sdf xml
    if (!readXml(elemXml, _sdf, _errors))
    {
      _errors.push_back({ErrorCode::ELEMENT_INVALID,
          "Unable to parse sdf element["+ _sdf->GetName() + "]"});
      return false;
    }
  }
  else
  {
    // try to use the old deprecated parser
    if (!sdfNode)
    {
      sdfdbg << "SDF has no <sdf> element\n";
    }
    else if (!sdfNode->Attribute("version"))
    {
      sdfdbg << "<sdf> element has no version\n";
    }
    else if (strcmp(sdfNode->Attribute("version"),
                    SDF::Version().c_str()) != 0)
    {
      sdfdbg << "SDF version ["
             << sdfNode->Attribute("version")
             << "] is not " << SDF::Version() << "\n";
    }
    return false;
  }

  return true;
}

//////////////////////////////////////////////////
std::string getBestSupportedModelVersion(TiXmlElement *_modelXML,
                                         std::string &_modelFileName)
{
  TiXmlElement *sdfXML = _modelXML->FirstChildElement("sdf");
  TiXmlElement *nameSearch = _modelXML->FirstChildElement("name");

  // If a match is not found, use the latest version of the element
  // that is not older than the SDF parser.
  ignition::math::SemanticVersion sdfParserVersion(SDF_VERSION);
  std::string bestVersionStr = "0.0";

  TiXmlElement *sdfSearch = sdfXML;
  while (sdfSearch)
  {
    if (sdfSearch->Attribute("version"))
    {
      auto version = std::string(sdfSearch->Attribute("version"));
      ignition::math::SemanticVersion modelVersion(version);
      ignition::math::SemanticVersion bestVersion(bestVersionStr);
      if (modelVersion > bestVersion)
      {
        // this model is better than the previous one
        if (modelVersion <= sdfParserVersion)
        {
          // the parser can read it
          sdfXML  = sdfSearch;
          bestVersionStr = version;
        }
        else
        {
          sdfwarn << "Ignoring version " << version
                  << " for model " << nameSearch->GetText()
                  << " because is newer than this sdf parser"
                  << " (version " << SDF_VERSION << ")\n";
        }
      }
    }
    sdfSearch = sdfSearch->NextSiblingElement("sdf");
  }

  if (!sdfXML || !sdfXML->GetText())
  {
    sdferr << "Failure to detect an sdf tag in the model config file"
           << " for model: " << nameSearch->GetText() << "\n";

    _modelFileName = "";
    return "";
  }

  if (!sdfXML->Attribute("version"))
  {
    sdfwarn << "Can not find the XML attribute 'version'"
            << " in sdf XML tag for model: " << nameSearch->GetText() << "."
            << " Please specify the SDF protocol supported in the model"
            << " configuration file. The first sdf tag in the config file"
            << " will be used \n";
  }

  _modelFileName = sdfXML->GetText();
  return bestVersionStr;
}

//////////////////////////////////////////////////
std::string getModelFilePath(const std::string &_modelDirPath)
{
  std::string configFilePath;

  /// \todo This hardcoded bit is very Gazebo centric. It should
  /// be abstracted away, possibly through a plugin to SDF.
  configFilePath = sdf::filesystem::append(_modelDirPath, "model.config");
  if (!sdf::filesystem::exists(configFilePath))
  {
    // We didn't find model.config, look for manifest.xml instead
    configFilePath = sdf::filesystem::append(_modelDirPath, "manifest.xml");
    if (!sdf::filesystem::exists(configFilePath))
    {
      // We didn't find manifest.xml either, output an error and get out.
      sdferr << "Could not find model.config or manifest.xml for the model\n";
      return std::string();
    }
    else
    {
      // We found manifest.xml, but since it is deprecated print a warning.
      sdfwarn << "The manifest.xml for a model is deprecated. "
              << "Please rename manifest.xml to "
              << "model.config" << ".\n";
    }
  }

  TiXmlDocument configFileDoc;
  if (!configFileDoc.LoadFile(configFilePath))
  {
    sdferr << "Error parsing XML in file ["
           << configFilePath << "]: "
           << configFileDoc.ErrorDesc() << '\n';
    return std::string();
  }

  TiXmlElement *modelXML = configFileDoc.FirstChildElement("model");

  if (!modelXML)
  {
    sdferr << "No <model> element in configFile[" << configFilePath << "]\n";
    return std::string();
  }

  std::string modelFileName;
  if (getBestSupportedModelVersion(modelXML, modelFileName).empty())
  {
    return std::string();
  }

  return sdf::filesystem::append(_modelDirPath, modelFileName);
}

//////////////////////////////////////////////////
bool readXml(TiXmlElement *_xml, ElementPtr _sdf, Errors &_errors)
{
  // Check if the element pointer is deprecated.
  if (_sdf->GetRequired() == "-1")
  {
    _errors.push_back({ErrorCode::ELEMENT_DEPRECATED,
        "SDF Element[" + _sdf->GetName() + "] is deprecated"});
    return true;
  }

  if (!_xml)
  {
    if (_sdf->GetRequired() == "1" || _sdf->GetRequired() =="+")
    {
      _errors.push_back({ErrorCode::ELEMENT_MISSING,
          "SDF Element<" + _sdf->GetName() + "> is missing"});
      return false;
    }
    else
    {
      return true;
    }
  }

  if (_xml->GetText() != nullptr && _sdf->GetValue())
  {
    if (!_sdf->GetValue()->SetFromString(_xml->GetText()))
      return false;
  }

  // check for nested sdf
  std::string refSDFStr = _sdf->ReferenceSDF();
  if (!refSDFStr.empty())
  {
    ElementPtr refSDF;
    refSDF.reset(new Element);
    std::string refFilename = refSDFStr + ".sdf";
    initFile(refFilename, refSDF);
    _sdf->RemoveFromParent();
    _sdf->Copy(refSDF);
  }

  TiXmlAttribute *attribute = _xml->FirstAttribute();

  unsigned int i = 0;

  // Iterate over all the attributes defined in the give XML element
  while (attribute)
  {
    // Find the matching attribute in SDF
    for (i = 0; i < _sdf->GetAttributeCount(); ++i)
    {
      ParamPtr p = _sdf->GetAttribute(i);
      if (p->GetKey() == attribute->Name())
      {
        // Set the value of the SDF attribute
        if (!p->SetFromString(attribute->ValueStr()))
        {
          _errors.push_back({ErrorCode::ATTRIBUTE_INVALID,
              "Unable to read attribute[" + p->GetKey() + "]"});
          return false;
        }
        break;
      }
    }

    if (i == _sdf->GetAttributeCount())
    {
      sdfwarn << "XML Attribute[" << attribute->Name()
              << "] in element[" << _xml->Value()
              << "] not defined in SDF, ignoring.\n";
    }

    attribute = attribute->Next();
  }

  // Check that all required attributes have been set
  for (i = 0; i < _sdf->GetAttributeCount(); ++i)
  {
    ParamPtr p = _sdf->GetAttribute(i);
    if (p->GetRequired() && !p->GetSet())
    {
      _errors.push_back({ErrorCode::ATTRIBUTE_MISSING,
          "Required attribute[" + p->GetKey() + "] in element[" + _xml->Value()
          + "] is not specified in SDF."});
      return false;
    }
  }

  if (_sdf->GetCopyChildren())
  {
    copyChildren(_sdf, _xml);
  }
  else
  {
    std::string filename;

    // Iterate over all the child elements
    TiXmlElement *elemXml = nullptr;
    for (elemXml = _xml->FirstChildElement(); elemXml;
         elemXml = elemXml->NextSiblingElement())
    {
      if (std::string("include") == elemXml->Value())
      {
        std::string modelPath;

        if (elemXml->FirstChildElement("uri"))
        {
          std::string uri = elemXml->FirstChildElement("uri")->GetText();
          modelPath = sdf::findFile(uri, true, true);

          // Test the model path
          if (modelPath.empty())
          {
            _errors.push_back({ErrorCode::URI_LOOKUP,
                "Unable to find uri[" + uri + "]"});

            size_t modelFound = uri.find("model://");
            if (modelFound != 0u)
            {
              _errors.push_back({ErrorCode::URI_INVALID,
                  "Invalid uri[" + uri + "]. Should be model://" + uri});
            }
            continue;
          }
          else
          {
            if (!sdf::filesystem::is_directory(modelPath))
            {
              _errors.push_back({ErrorCode::DIRECTORY_NONEXISTANT,
                  "Directory doesn't exist[" + modelPath + "]"});
              continue;
            }
          }

          // Get the config.xml filename
          filename = getModelFilePath(modelPath);
        }
        else
        {
          _errors.push_back({ErrorCode::ATTRIBUTE_MISSING,
              "<include> element missing 'uri' attribute"});
          continue;
        }

        // NOTE: sdf::init is an expensive call. For performance reason,
        // a new sdf pointer is created here by cloning a fresh sdf template
        // pointer instead of calling init every iteration.
        // SDFPtr includeSDF(new SDF);
        // init(includeSDF);
        static SDFPtr includeSDFTemplate;
        if (!includeSDFTemplate)
        {
          includeSDFTemplate.reset(new SDF);
          init(includeSDFTemplate);
        }
        SDFPtr includeSDF(new SDF);
        includeSDF->Root(includeSDFTemplate->Root()->Clone());

        if (!readFile(filename, includeSDF))
        {
          _errors.push_back({ErrorCode::FILE_READ,
              "Unable to read file[" + filename + "]"});
          return false;
        }

        if (elemXml->FirstChildElement("name"))
        {
          includeSDF->Root()->GetElement("model")->GetAttribute(
              "name")->SetFromString(
                elemXml->FirstChildElement("name")->GetText());
        }

        TiXmlElement *poseElemXml = elemXml->FirstChildElement("pose");
        if (poseElemXml)
        {
          sdf::ElementPtr poseElem =
              includeSDF->Root()->GetElement("model")->GetElement("pose");

          poseElem->GetValue()->SetFromString(poseElemXml->GetText());

          const char *frame = poseElemXml->Attribute("frame");
          if (frame)
          {
            poseElem->GetAttribute("frame")->SetFromString(frame);
          }
        }

        if (elemXml->FirstChildElement("static"))
        {
          includeSDF->Root()->GetElement("model")->GetElement(
              "static")->GetValue()->SetFromString(
                elemXml->FirstChildElement("static")->GetText());
        }

        for (TiXmlElement *childElemXml = elemXml->FirstChildElement();
             childElemXml; childElemXml = childElemXml->NextSiblingElement())
        {
          if (std::string("plugin") == childElemXml->Value())
          {
            sdf::ElementPtr pluginElem;
            pluginElem = includeSDF->Root()->GetElement(
                "model")->AddElement("plugin");

            if (!readXml(childElemXml, pluginElem, _errors))
            {
              _errors.push_back({ErrorCode::ELEMENT_INVALID,
                                 "Error reading plugin element"});
              return false;
            }
          }
        }

        if (_sdf->GetName() == "model")
        {
          addNestedModel(_sdf, includeSDF->Root());
        }
        else
        {
          includeSDF->Root()->GetFirstElement()->SetParent(_sdf);
          _sdf->InsertElement(includeSDF->Root()->GetFirstElement());
          // TODO: This was used to store the included filename so that when
          // a world is saved, the included model's SDF is not stored in the
          // world file. This highlights the need to make model inclusion
          // a core feature of SDF, and not a hack that that parser handles
          // includeSDF->Root()->GetFirstElement()->SetInclude(
          // elemXml->Attribute("filename"));
        }

        continue;
      }

      // Find the matching element in SDF
      unsigned int descCounter = 0;
      for (descCounter = 0;
           descCounter != _sdf->GetElementDescriptionCount(); ++descCounter)
      {
        ElementPtr elemDesc = _sdf->GetElementDescription(descCounter);
        if (elemDesc->GetName() == elemXml->Value())
        {
          ElementPtr element = elemDesc->Clone();
          element->SetParent(_sdf);
          if (readXml(elemXml, element, _errors))
          {
            _sdf->InsertElement(element);
          }
          else
          {
            _errors.push_back({ErrorCode::ELEMENT_INVALID,
                std::string("Error reading element <") +
                elemXml->Value() + ">"});
            return false;
          }
          break;
        }
      }

      if (descCounter == _sdf->GetElementDescriptionCount())
      {
        sdfwarn << "XML Element[" << elemXml->Value()
               << "], child of element[" << _xml->Value()
               << "] not defined in SDF. Ignoring[" << elemXml->Value() << "]. "
               << "You may have an incorrect SDF file, or an sdformat version "
               << "that doesn't support this element.\n";
        continue;
      }
    }

    // Check that all required elements have been set
    for (unsigned int descCounter = 0;
         descCounter != _sdf->GetElementDescriptionCount(); ++descCounter)
    {
      ElementPtr elemDesc = _sdf->GetElementDescription(descCounter);

      if (elemDesc->GetRequired() == "1" || elemDesc->GetRequired() == "+")
      {
        if (!_sdf->HasElement(elemDesc->GetName()))
        {
          if (_sdf->GetName() == "joint" &&
              _sdf->Get<std::string>("type") != "ball")
          {
            _errors.push_back({ErrorCode::ELEMENT_MISSING,
                "XML Missing required element[" + elemDesc->GetName() +
                "], child of element[" + _sdf->GetName() + "]"});
            return false;
          }
          else
          {
            // Add default element
            _sdf->AddElement(elemDesc->GetName());
          }
        }
      }
    }
  }

  return true;
}

/////////////////////////////////////////////////
static void replace_all(std::string &_str,
                        const std::string &_from,
                        const std::string &_to)
{
  if (_from.empty())
  {
    return;
  }
  size_t start_pos = 0;
  while ((start_pos = _str.find(_from, start_pos)) != std::string::npos)
  {
    _str.replace(start_pos, _from.length(), _to);
    // We need to advance our starting position beyond what we
    // just replaced to deal with the case where the '_to' string
    // happens to contain a piece of '_from'.
    start_pos += _to.length();
  }
}

/////////////////////////////////////////////////
void copyChildren(ElementPtr _sdf, TiXmlElement *_xml)
{
  // Iterate over all the child elements
  TiXmlElement *elemXml = nullptr;
  for (elemXml = _xml->FirstChildElement(); elemXml;
       elemXml = elemXml->NextSiblingElement())
  {
    std::string elem_name = elemXml->ValueStr();

    if (_sdf->HasElementDescription(elem_name))
    {
      sdf::ElementPtr element = _sdf->AddElement(elem_name);

      // FIXME: copy attributes
      for (TiXmlAttribute *attribute = elemXml->FirstAttribute();
           attribute; attribute = attribute->Next())
      {
        element->GetAttribute(attribute->Name())->SetFromString(
          attribute->ValueStr());
      }

      // copy value
      std::string value = elemXml->GetText();
      if (!value.empty())
      {
        element->GetValue()->SetFromString(value);
      }
      copyChildren(element, elemXml);
    }
    else
    {
      ElementPtr element(new Element);
      element->SetParent(_sdf);
      element->SetName(elem_name);
      if (elemXml->GetText() != nullptr)
      {
        element->AddValue("string", elemXml->GetText(), "1");
      }

      for (TiXmlAttribute *attribute = elemXml->FirstAttribute();
           attribute; attribute = attribute->Next())
      {
        element->AddAttribute(attribute->Name(), "string", "", 1, "");
        element->GetAttribute(attribute->Name())->SetFromString(
          attribute->ValueStr());
      }

      copyChildren(element, elemXml);
      _sdf->InsertElement(element);
    }
  }
}

/////////////////////////////////////////////////
void addNestedModel(ElementPtr _sdf, ElementPtr _includeSDF)
{
  ElementPtr modelPtr = _includeSDF->GetElement("model");
  ElementPtr elem = modelPtr->GetFirstElement();
  std::map<std::string, std::string> replace;

  ignition::math::Pose3d modelPose =
    modelPtr->Get<ignition::math::Pose3d>("pose");

  std::string modelName = modelPtr->Get<std::string>("name");
  while (elem)
  {
    if (elem->GetName() == "link")
    {
      std::string elemName = elem->Get<std::string>("name");
      std::string newName =  modelName + "::" + elemName;
      replace[elemName] = newName;
      if (elem->HasElementDescription("pose"))
      {
        ignition::math::Pose3d offsetPose =
          elem->Get<ignition::math::Pose3d>("pose");
        ignition::math::Pose3d newPose = ignition::math::Pose3d(
          modelPose.Pos() +
            modelPose.Rot().RotateVector(offsetPose.Pos()),
            modelPose.Rot() * offsetPose.Rot());
        elem->GetElement("pose")->Set(newPose);
      }
    }
    else if (elem->GetName() == "joint")
    {
      // for joints, we need to
      //   prefix name like we did with links, and
      std::string elemName = elem->Get<std::string>("name");
      std::string newName =  modelName + "::" + elemName;
      replace[elemName] = newName;
      //   rotate the joint axis because they are model-global
      if (elem->HasElement("axis"))
      {
        ElementPtr axisElem = elem->GetElement("axis");
        ignition::math::Vector3d newAxis =  modelPose.Rot().RotateVector(
          axisElem->Get<ignition::math::Vector3d>("xyz"));
        axisElem->GetElement("xyz")->Set(newAxis);
      }
    }
    elem = elem->GetNextElement();
  }

  std::string str = _includeSDF->ToString("");
  for (std::map<std::string, std::string>::iterator iter = replace.begin();
       iter != replace.end(); ++iter)
  {
    replace_all(str, std::string("\"") + iter->first + "\"",
                std::string("\"") + iter->second + "\"");
    replace_all(str, std::string("'") + iter->first + "'",
                std::string("'") + iter->second + "'");
    replace_all(str, std::string(">") + iter->first + "<",
                std::string(">") + iter->second + "<");
  }

  _includeSDF->ClearElements();
  readString(str, _includeSDF);

  elem = _includeSDF->GetElement("model")->GetFirstElement();
  ElementPtr nextElem;
  while (elem)
  {
    nextElem = elem->GetNextElement();

    if (elem->GetName() != "pose")
    {
      elem->SetParent(_sdf);
      _sdf->InsertElement(elem);
    }
    elem = nextElem;
  }
}

/////////////////////////////////////////////////
bool convertFile(const std::string &_filename, const std::string &_version,
                 SDFPtr _sdf)
{
  std::string filename = sdf::findFile(_filename);

  if (filename.empty())
  {
    sdferr << "Error finding file [" << _filename << "].\n";
    return false;
  }

  TiXmlDocument xmlDoc;
  if (xmlDoc.LoadFile(filename))
  {
    if (sdf::Converter::Convert(&xmlDoc, _version, true))
    {
      Errors errors;
      bool result = sdf::readDoc(&xmlDoc, _sdf, filename, false, errors);

      // Output errors
      for (auto const &e : errors)
        std::cerr << e << std::endl;

      return result;
    }
  }
  else
  {
    sdferr << "Error parsing file[" << filename << "]\n";
  }

  return false;
}

/////////////////////////////////////////////////
bool convertString(const std::string &_sdfString, const std::string &_version,
                   SDFPtr _sdf)
{
  if (_sdfString.empty())
  {
    sdferr << "SDF string is empty.\n";
    return false;
  }

  TiXmlDocument xmlDoc;
  xmlDoc.Parse(_sdfString.c_str());

  if (!xmlDoc.Error())
  {
    if (sdf::Converter::Convert(&xmlDoc, _version, true))
    {
      Errors errors;
      bool result = sdf::readDoc(&xmlDoc, _sdf, "data-string", false, errors);

      // Output errors
      for (auto const &e : errors)
        std::cerr << e << std::endl;

      return result;
    }
  }
  else
  {
    sdferr << "Error parsing XML from string[" << _sdfString << "]\n";
  }

  return false;
}
}<|MERGE_RESOLUTION|>--- conflicted
+++ resolved
@@ -54,38 +54,10 @@
 //////////////////////////////////////////////////
 bool init(SDFPtr _sdf)
 {
-<<<<<<< HEAD
   std::string xmldata = SDF::EmbeddedSpec("root.sdf", false);
   TiXmlDocument xmlDoc;
   xmlDoc.Parse(xmldata.c_str());
   return initDoc(&xmlDoc, _sdf);
-=======
-  bool result = false;
-
-  std::string filename;
-  std::string fileToFind = "root.sdf";
-
-  if (sdf::SDF::Version() == "1.0" || sdf::SDF::Version() == "1.2")
-  {
-    sdferr << "Versions 1.0-1.2 of the SDF spec are no longer supported.\n";
-    return false;
-  }
-
-  filename = sdf::findFile(fileToFind);
-
-  FILE *ftest = fopen(filename.c_str(), "r");
-  if (ftest)
-  {
-    fclose(ftest);
-    result = _initFile(filename, _sdf);
-  }
-  else
-  {
-    sdferr << "Unable to find or open SDF file[" << fileToFind << "]\n";
-  }
-
-  return result;
->>>>>>> 9ee41383
 }
 
 //////////////////////////////////////////////////
