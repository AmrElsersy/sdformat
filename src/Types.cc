/*
 * Copyright 2015 Open Source Robotics Foundation
 *
 * Licensed under the Apache License, Version 2.0 (the "License");
 * you may not use this file except in compliance with the License.
 * You may obtain a copy of the License at
 *
 *     http://www.apache.org/licenses/LICENSE-2.0
 *
 * Unless required by applicable law or agreed to in writing, software
 * distributed under the License is distributed on an "AS IS" BASIS,
 * WITHOUT WARRANTIES OR CONDITIONS OF ANY KIND, either express or implied.
 * See the License for the specific language governing permissions and
 * limitations under the License.
 *
 */

#include <string>
#include <vector>

#include "sdf/Types.hh"

namespace sdf
{
/////////////////////////////////////////////////
std::vector<std::string> split(const std::string &_str,
                               const std::string &_splitter)
{
  std::vector<std::string> ret;
  size_t next = 0;
  size_t current = next;

  while (next != std::string::npos)
  {
    next = _str.find(_splitter, current);
    ret.push_back(_str.substr(current, next - current));
    current = next + _splitter.length();
  }

  return ret;
}

//////////////////////////////////////////////////
std::string trim(const char *_in)
{
  std::string str(_in);

  const size_t strBegin = str.find_first_not_of(" \t");
  if (strBegin == std::string::npos)
  {
<<<<<<< HEAD
    return "";  // no content
=======
    return "";
>>>>>>> f730616f
  }

  const size_t strRange = str.find_last_not_of(" \t") - strBegin + 1;

  return str.substr(strBegin, strRange);
}
}<|MERGE_RESOLUTION|>--- conflicted
+++ resolved
@@ -48,11 +48,7 @@
   const size_t strBegin = str.find_first_not_of(" \t");
   if (strBegin == std::string::npos)
   {
-<<<<<<< HEAD
-    return "";  // no content
-=======
     return "";
->>>>>>> f730616f
   }
 
   const size_t strRange = str.find_last_not_of(" \t") - strBegin + 1;
