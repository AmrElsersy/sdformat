--- conflicted
+++ resolved
@@ -95,111 +95,112 @@
               std::string::npos) << output;
   }
 
-<<<<<<< HEAD
+  // Check an SDF file with sibling elements of different types (model, light)
+  // that have duplicate names.
+  {
+    std::string path = pathBase +"/world_sibling_same_names.sdf";
+
+    // Check world_sibling_same_names.sdf
+    std::string output =
+      custom_exec_str(g_ignCommand + " sdf -k " + path + g_sdfVersion);
+    EXPECT_NE(output.find("Error: non-unique names"), std::string::npos)
+      << output;
+  }
+
+  // Check an SDF file with sibling elements of the same type (link)
+  // that have duplicate names.
+  {
+    std::string path = pathBase +"/model_duplicate_links.sdf";
+
+    // Check model_duplicate_links.sdf
+    std::string output =
+      custom_exec_str(g_ignCommand + " sdf -k " + path + g_sdfVersion);
+    EXPECT_NE(output.find("Error: link with name[link] already exists."),
+              std::string::npos) << output;
+  }
+
+  // Check an SDF file with sibling elements of the same type (joint)
+  // that have duplicate names.
+  {
+    std::string path = pathBase +"/model_duplicate_joints.sdf";
+
+    // Check model_duplicate_joints.sdf
+    std::string output =
+      custom_exec_str(g_ignCommand + " sdf -k " + path + g_sdfVersion);
+    EXPECT_NE(output.find("Error: joint with name[joint] already exists."),
+              std::string::npos) << output;
+  }
+
+  // Check an SDF file with sibling elements of different types (link, joint)
+  // that have duplicate names.
+  {
+    std::string path = pathBase +"/model_link_joint_same_name.sdf";
+
+    // Check model_link_joint_same_name.sdf
+    std::string output =
+      custom_exec_str(g_ignCommand + " sdf -k " + path + g_sdfVersion);
+    EXPECT_NE(output.find("Error: non-unique names"), std::string::npos)
+      << output;
+  }
+
+  // Check an SDF file with sibling elements of the same type (collision)
+  // that have duplicate names.
+  {
+    std::string path = pathBase +"/link_duplicate_sibling_collisions.sdf";
+
+    // Check link_duplicate_sibling_collisions.sdf
+    std::string output =
+      custom_exec_str(g_ignCommand + " sdf -k " + path + g_sdfVersion);
+    EXPECT_NE(output.find("Error: collision with name[collision] "
+                          "already exists."),
+              std::string::npos) << output;
+  }
+
+  // Check an SDF file with sibling elements of the same type (visual)
+  // that have duplicate names.
+  {
+    std::string path = pathBase +"/link_duplicate_sibling_visuals.sdf";
+
+    // Check link_duplicate_sibling_visuals.sdf
+    std::string output =
+      custom_exec_str(g_ignCommand + " sdf -k " + path + g_sdfVersion);
+    EXPECT_NE(output.find("Error: visual with name[visual] already exists."),
+              std::string::npos) << output;
+  }
+
+  // Check an SDF file with cousin elements of the same type (collision)
+  // that have duplicate names. This is a valid file.
+  {
+    std::string path = pathBase +"/link_duplicate_cousin_collisions.sdf";
+
+    // Check link_duplicate_cousin_collisions.sdf
+    std::string output =
+      custom_exec_str(g_ignCommand + " sdf -k " + path + g_sdfVersion);
+    EXPECT_EQ("Valid.\n", output) << output;
+  }
+
+  // Check an SDF file with cousin elements of the same type (visual)
+  // that have duplicate names. This is a valid file.
+  {
+    std::string path = pathBase +"/link_duplicate_cousin_visuals.sdf";
+
+    // Check link_duplicate_cousin_visuals.sdf
+    std::string output =
+      custom_exec_str(g_ignCommand + " sdf -k " + path + g_sdfVersion);
+    EXPECT_EQ("Valid.\n", output) << output;
+  }
+
   // Check an SDF file with the second link specified as the canonical link.
   // This is a valid file.
   {
     std::string path = pathBase +"/model_canonical_link.sdf";
 
     // Check model_canonical_link.sdf
-=======
-  // Check an SDF file with sibling elements of different types (model, light)
-  // that have duplicate names.
-  {
-    std::string path = pathBase +"/world_sibling_same_names.sdf";
-
-    // Check world_sibling_same_names.sdf
-    std::string output =
-      custom_exec_str(g_ignCommand + " sdf -k " + path + g_sdfVersion);
-    EXPECT_NE(output.find("Error: non-unique names"), std::string::npos)
-      << output;
-  }
-
-  // Check an SDF file with sibling elements of the same type (link)
-  // that have duplicate names.
-  {
-    std::string path = pathBase +"/model_duplicate_links.sdf";
-
-    // Check model_duplicate_links.sdf
-    std::string output =
-      custom_exec_str(g_ignCommand + " sdf -k " + path + g_sdfVersion);
-    EXPECT_NE(output.find("Error: link with name[link] already exists."),
-              std::string::npos) << output;
-  }
-
-  // Check an SDF file with sibling elements of the same type (joint)
-  // that have duplicate names.
-  {
-    std::string path = pathBase +"/model_duplicate_joints.sdf";
-
-    // Check model_duplicate_joints.sdf
-    std::string output =
-      custom_exec_str(g_ignCommand + " sdf -k " + path + g_sdfVersion);
-    EXPECT_NE(output.find("Error: joint with name[joint] already exists."),
-              std::string::npos) << output;
-  }
-
-  // Check an SDF file with sibling elements of different types (link, joint)
-  // that have duplicate names.
-  {
-    std::string path = pathBase +"/model_link_joint_same_name.sdf";
-
-    // Check model_link_joint_same_name.sdf
-    std::string output =
-      custom_exec_str(g_ignCommand + " sdf -k " + path + g_sdfVersion);
-    EXPECT_NE(output.find("Error: non-unique names"), std::string::npos)
-      << output;
-  }
-
-  // Check an SDF file with sibling elements of the same type (collision)
-  // that have duplicate names.
-  {
-    std::string path = pathBase +"/link_duplicate_sibling_collisions.sdf";
-
-    // Check link_duplicate_sibling_collisions.sdf
-    std::string output =
-      custom_exec_str(g_ignCommand + " sdf -k " + path + g_sdfVersion);
-    EXPECT_NE(output.find("Error: collision with name[collision] "
-                          "already exists."),
-              std::string::npos) << output;
-  }
-
-  // Check an SDF file with sibling elements of the same type (visual)
-  // that have duplicate names.
-  {
-    std::string path = pathBase +"/link_duplicate_sibling_visuals.sdf";
-
-    // Check link_duplicate_sibling_visuals.sdf
-    std::string output =
-      custom_exec_str(g_ignCommand + " sdf -k " + path + g_sdfVersion);
-    EXPECT_NE(output.find("Error: visual with name[visual] already exists."),
-              std::string::npos) << output;
-  }
-
-  // Check an SDF file with cousin elements of the same type (collision)
-  // that have duplicate names. This is a valid file.
-  {
-    std::string path = pathBase +"/link_duplicate_cousin_collisions.sdf";
-
-    // Check link_duplicate_cousin_collisions.sdf
-    std::string output =
-      custom_exec_str(g_ignCommand + " sdf -k " + path + g_sdfVersion);
-    EXPECT_EQ("Valid.\n", output) << output;
-  }
-
-  // Check an SDF file with cousin elements of the same type (visual)
-  // that have duplicate names. This is a valid file.
-  {
-    std::string path = pathBase +"/link_duplicate_cousin_visuals.sdf";
-
-    // Check link_duplicate_cousin_visuals.sdf
->>>>>>> fa9331f2
-    std::string output =
-      custom_exec_str(g_ignCommand + " sdf -k " + path + g_sdfVersion);
-    EXPECT_EQ("Valid.\n", output) << output;
-  }
-
-<<<<<<< HEAD
+    std::string output =
+      custom_exec_str(g_ignCommand + " sdf -k " + path + g_sdfVersion);
+    EXPECT_EQ("Valid.\n", output) << output;
+  }
+
   // Check an SDF file with an invalid link specified as the canonical link.
   {
     std::string path = pathBase +"/model_invalid_canonical_link.sdf";
@@ -210,7 +211,8 @@
     EXPECT_NE(output.find("Error: canonical_link with name[link3] not found in "
                           "model with name[model_invalid_canonical_link]."),
               std::string::npos) << output;
-=======
+  }
+
   // Check an invalid SDF file that uses reserved names.
   {
     std::string path = pathBase +"/model_invalid_reserved_names.sdf";
@@ -250,7 +252,6 @@
     std::string output =
       custom_exec_str(g_ignCommand + " sdf -k " + path + g_sdfVersion);
     EXPECT_EQ("Valid.\n", output) << output;
->>>>>>> fa9331f2
   }
 }
 
