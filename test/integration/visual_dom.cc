/*
 * Copyright 2018 Open Source Robotics Foundation
 *
 * Licensed under the Apache License, Version 2.0 (the "License");
 * you may not use this file except in compliance with the License.
 * You may obtain a copy of the License at
 *
 *     http://www.apache.org/licenses/LICENSE-2.0
 *
 * Unless required by applicable law or agreed to in writing, software
 * distributed under the License is distributed on an "AS IS" BASIS,
 * WITHOUT WARRANTIES OR CONDITIONS OF ANY KIND, either express or implied.
 * See the License for the specific language governing permissions and
 * limitations under the License.
 *
 */

#include <string>
#include <gtest/gtest.h>

#include "sdf/Element.hh"
#include "sdf/Error.hh"
#include "sdf/Filesystem.hh"
#include "sdf/Frame.hh"
#include "sdf/Joint.hh"
#include "sdf/Link.hh"
#include "sdf/Model.hh"
#include "sdf/Root.hh"
#include "sdf/Types.hh"
#include "sdf/Visual.hh"
#include "test_config.h"

//////////////////////////////////////////////////
TEST(DOMVisual, NotAVisual)
{
  // Create an Element that is not a visual
  sdf::ElementPtr element(new sdf::Element);
  element->SetName("world");
  sdf::Visual visual;
  sdf::Errors errors = visual.Load(element);
  ASSERT_FALSE(errors.empty());
  EXPECT_EQ(errors[0].Code(), sdf::ErrorCode::ELEMENT_INCORRECT_TYPE);
  EXPECT_TRUE(errors[0].Message().find("Attempting to load a Visual") !=
               std::string::npos);
}

//////////////////////////////////////////////////
TEST(DOMVisual, NoName)
{
  // Create a "visual" with no name
  sdf::ElementPtr element(new sdf::Element);
  element->SetName("visual");

  element->PrintValues("  ");
  sdf::Visual visual;
  sdf::Errors errors = visual.Load(element);
  ASSERT_FALSE(errors.empty());
  EXPECT_EQ(errors[0].Code(), sdf::ErrorCode::ATTRIBUTE_MISSING);
  EXPECT_TRUE(errors[0].Message().find("visual name is required") !=
               std::string::npos);
}

//////////////////////////////////////////////////
TEST(DOMVisual, DoublePendulum)
{
  const std::string testFile =
    sdf::filesystem::append(PROJECT_SOURCE_PATH, "test", "sdf",
        "double_pendulum.sdf");

  // Load the SDF file
  sdf::Root root;
  EXPECT_TRUE(root.Load(testFile).empty());

  const sdf::Model *model = root.ModelByIndex(0);
  ASSERT_TRUE(model != nullptr);

  const sdf::Link *baseLink = model->LinkByIndex(0);
  ASSERT_TRUE(baseLink != nullptr);

  const sdf::Visual *plateVis = baseLink->VisualByIndex(0);
  ASSERT_TRUE(plateVis != nullptr);

  EXPECT_EQ(ignition::math::Pose3d(0, 0, 0.01, 0, 0, 0), plateVis->RawPose());
  EXPECT_EQ("", plateVis->PoseRelativeTo());
  EXPECT_FALSE(plateVis->CastShadows());

  const sdf::Visual *poleVis = baseLink->VisualByIndex(1);
  ASSERT_TRUE(poleVis != nullptr);
  EXPECT_TRUE(poleVis->CastShadows());

  EXPECT_EQ(ignition::math::Pose3d(-0.275, 0, 1.1, 0, 0, 0),
            poleVis->RawPose());
  EXPECT_EQ("", poleVis->PoseRelativeTo());
}

//////////////////////////////////////////////////
TEST(DOMVisual, Material)
{
  const std::string testFile =
    sdf::filesystem::append(PROJECT_SOURCE_PATH, "test", "sdf",
        "material.sdf");

  // Load the SDF file
  sdf::Root root;
  EXPECT_TRUE(root.Load(testFile).empty());

  const sdf::Model *model = root.ModelByIndex(0);
  ASSERT_NE(nullptr, model);

  const sdf::Link *link = model->LinkByIndex(0);
  ASSERT_NE(nullptr, link);

  const sdf::Visual *vis1 = link->VisualByIndex(0);
  ASSERT_NE(nullptr, vis1);

  const sdf::Material *mat = vis1->Material();
  ASSERT_NE(nullptr, mat);

  EXPECT_EQ(ignition::math::Color(0.4f, 0.2f, 0.3f, 1.0f), mat->Ambient());
  EXPECT_EQ(ignition::math::Color(0.2f, 0.5f, 0.1f, 1.0f), mat->Diffuse());
  EXPECT_EQ(ignition::math::Color(0.7f, 0.3f, 0.5f, 0.9f), mat->Specular());
  EXPECT_EQ(ignition::math::Color(1.0f, 0.0f, 0.2f, 1.0f), mat->Emissive());
  EXPECT_EQ(sdf::ShaderType::VERTEX, mat->Shader());
  EXPECT_EQ("myuri", mat->ScriptUri());
  EXPECT_EQ("myname", mat->ScriptName());

  // Second visual
  const sdf::Visual *vis2 = link->VisualByIndex(1);
  ASSERT_NE(nullptr, vis2);
  const sdf::Material *mat2 = vis2->Material();
  ASSERT_NE(nullptr, mat2);
  EXPECT_EQ(sdf::ShaderType::PIXEL, mat2->Shader());

  // Third visual
  const sdf::Visual *vis3 = link->VisualByIndex(2);
  ASSERT_NE(nullptr, vis3);
  const sdf::Material *mat3 = vis3->Material();
  ASSERT_NE(nullptr, mat3);
  EXPECT_EQ(sdf::ShaderType::NORMAL_MAP_OBJECTSPACE, mat3->Shader());
  EXPECT_EQ("my_normal_map", mat3->NormalMap());
}

//////////////////////////////////////////////////
TEST(DOMVisual, MaterialScriptNoUri)
{
  const std::string testFile =
    sdf::filesystem::append(PROJECT_SOURCE_PATH, "test", "sdf",
        "material_script_no_uri.sdf");

  // Load the SDF file
  sdf::Root root;
  sdf::Errors errors = root.Load(testFile);
  for (auto err : errors)
    std::cout << err.Message() << std::endl;
  EXPECT_EQ(4u, errors.size());
  EXPECT_NE(std::string::npos,
      errors[0].Message().find("missing a child <uri> element"));
  EXPECT_NE(std::string::npos,
      errors[1].Message().find("missing a child <name> element"));
  EXPECT_NE(std::string::npos,
      errors[2].Message().find("<shader><type> element is not supported"));
  EXPECT_NE(std::string::npos,
<<<<<<< HEAD
      errors[3].Message().find("model must have at least one link"));
=======
      errors[3].Message().find("A model must have at least one link"));
>>>>>>> 35d7518a
}

//////////////////////////////////////////////////
TEST(DOMVisual, MaterialScriptNormalMapMissing)
{
  const std::string testFile =
    sdf::filesystem::append(PROJECT_SOURCE_PATH, "test", "sdf",
        "material_normal_map_missing.sdf");

  // Load the SDF file
  sdf::Root root;
  sdf::Errors errors = root.Load(testFile);
  for (auto err : errors)
    std::cout << err.Message() << std::endl;
  EXPECT_EQ(2u, errors.size());
  EXPECT_NE(std::string::npos,
      errors[0].Message().find("but a normal_map has not."));
  EXPECT_NE(std::string::npos,
<<<<<<< HEAD
      errors[1].Message().find("model must have at least one link"));
}

/////////////////////////////////////////////////
TEST(DOMVisual, LoadModelFramesRelativeToJoint)
{
  const std::string testFile =
    sdf::filesystem::append(PROJECT_SOURCE_PATH, "test", "sdf",
        "model_frame_relative_to_joint.sdf");

  // Load the SDF file
  sdf::Root root;
  EXPECT_TRUE(root.Load(testFile).empty());

  using Pose = ignition::math::Pose3d;

  // Get the first model
  const sdf::Model *model = root.ModelByIndex(0);
  ASSERT_NE(nullptr, model);
  EXPECT_EQ("model_frame_relative_to_joint", model->Name());
  EXPECT_EQ(2u, model->LinkCount());
  EXPECT_NE(nullptr, model->LinkByIndex(0));
  EXPECT_NE(nullptr, model->LinkByIndex(1));
  EXPECT_EQ(nullptr, model->LinkByIndex(2));
  EXPECT_EQ(Pose(0, 0, 0, 0, 0, 0), model->RawPose());
  EXPECT_EQ("", model->PoseRelativeTo());

  ASSERT_TRUE(model->LinkNameExists("P"));
  ASSERT_TRUE(model->LinkNameExists("C"));

  EXPECT_EQ(1u, model->JointCount());
  EXPECT_NE(nullptr, model->JointByIndex(0));
  EXPECT_EQ(nullptr, model->JointByIndex(1));

  ASSERT_TRUE(model->JointNameExists("J"));

  EXPECT_EQ(4u, model->FrameCount());
  EXPECT_NE(nullptr, model->FrameByIndex(0));
  EXPECT_NE(nullptr, model->FrameByIndex(1));
  EXPECT_NE(nullptr, model->FrameByIndex(2));
  EXPECT_NE(nullptr, model->FrameByIndex(3));
  EXPECT_EQ(nullptr, model->FrameByIndex(4));
  ASSERT_TRUE(model->FrameNameExists("F1"));
  ASSERT_TRUE(model->FrameNameExists("F2"));
  ASSERT_TRUE(model->FrameNameExists("F3"));
  ASSERT_TRUE(model->FrameNameExists("F4"));

  EXPECT_EQ("P", model->FrameByName("F1")->PoseRelativeTo());
  EXPECT_EQ("C", model->FrameByName("F2")->PoseRelativeTo());
  EXPECT_EQ("J", model->FrameByName("F3")->PoseRelativeTo());
  EXPECT_EQ("F3", model->FrameByName("F4")->PoseRelativeTo());

  // test Visual ResolvePose functions
  auto linkP = model->LinkByName("P");
  auto linkC = model->LinkByName("C");
  ASSERT_NE(nullptr, linkP);
  ASSERT_NE(nullptr, linkC);

  EXPECT_EQ(2u, linkP->VisualCount());
  EXPECT_NE(nullptr, linkP->VisualByIndex(0));
  EXPECT_NE(nullptr, linkP->VisualByIndex(1));
  EXPECT_EQ(nullptr, linkP->VisualByIndex(2));
  EXPECT_TRUE(linkP->VisualNameExists("vP1"));
  EXPECT_TRUE(linkP->VisualNameExists("vP2"));
  EXPECT_EQ(4u, linkC->VisualCount());
  EXPECT_NE(nullptr, linkC->VisualByIndex(0));
  EXPECT_NE(nullptr, linkC->VisualByIndex(1));
  EXPECT_NE(nullptr, linkC->VisualByIndex(2));
  EXPECT_NE(nullptr, linkC->VisualByIndex(3));
  EXPECT_EQ(nullptr, linkC->VisualByIndex(4));
  EXPECT_TRUE(linkC->VisualNameExists("vP"));
  EXPECT_TRUE(linkC->VisualNameExists("vJ"));
  EXPECT_TRUE(linkC->VisualNameExists("vF3"));
  EXPECT_TRUE(linkC->VisualNameExists("vF4"));

  EXPECT_TRUE(linkP->VisualByName("vP1")->PoseRelativeTo().empty());
  EXPECT_TRUE(linkP->VisualByName("vP2")->PoseRelativeTo().empty());
  EXPECT_EQ("P", linkC->VisualByName("vP")->PoseRelativeTo());
  EXPECT_EQ("J", linkC->VisualByName("vJ")->PoseRelativeTo());
  EXPECT_EQ("F3", linkC->VisualByName("vF3")->PoseRelativeTo());
  EXPECT_EQ("F4", linkC->VisualByName("vF4")->PoseRelativeTo());

  EXPECT_EQ(Pose(0, 0, 10, 0, 0, 0), linkP->VisualByName("vP1")->RawPose());
  EXPECT_EQ(Pose(0, 0, 11, 0, 0, 0), linkP->VisualByName("vP2")->RawPose());
  EXPECT_EQ(Pose(0, 0, 12, 0, 0, 0), linkC->VisualByName("vP")->RawPose());
  EXPECT_EQ(Pose(0, 0, 13, 0, 0, 0), linkC->VisualByName("vJ")->RawPose());
  EXPECT_EQ(Pose(0, 0, 14, 0, 0, 0), linkC->VisualByName("vF3")->RawPose());
  EXPECT_EQ(Pose(0, 0, 15, 0, 0, 0), linkC->VisualByName("vF4")->RawPose());

  // Test resolvePose for each frame with its relative_to value.
  // Numbers should match the raw pose value in the model file.
  Pose pose;
  EXPECT_TRUE(linkP->VisualByName("vP1")->ResolvePose("P", pose).empty());
  EXPECT_EQ(Pose(0, 0, 10, 0, 0, 0), pose);
  EXPECT_TRUE(linkP->VisualByName("vP2")->ResolvePose("P", pose).empty());
  EXPECT_EQ(Pose(0, 0, 11, 0, 0, 0), pose);
  EXPECT_TRUE(linkC->VisualByName("vP")->ResolvePose("P", pose).empty());
  EXPECT_EQ(Pose(0, 0, 12, 0, 0, 0), pose);
  EXPECT_TRUE(linkC->VisualByName("vJ")->ResolvePose("J", pose).empty());
  EXPECT_EQ(Pose(0, 0, 13, 0, 0, 0), pose);
  EXPECT_TRUE(linkC->VisualByName("vF3")->ResolvePose("F3", pose).empty());
  EXPECT_EQ(Pose(0, 0, 14, 0, 0, 0), pose);
  EXPECT_TRUE(linkC->VisualByName("vF4")->ResolvePose("F4", pose).empty());
  EXPECT_EQ(Pose(0, 0, 15, 0, 0, 0), pose);

  // Resolve Visual poses to model frame.
  EXPECT_TRUE(
      model->LinkByName("P")->ResolvePose(pose).empty());
  EXPECT_EQ(Pose(1, 0, 0, 0, 0, 0), pose);
  EXPECT_TRUE(
      linkP->VisualByName("vP1")->ResolvePose("__model__", pose).empty());
  EXPECT_EQ(Pose(1, 0, 10, 0, 0, 0), pose);
  EXPECT_TRUE(
      linkP->VisualByName("vP2")->ResolvePose("__model__", pose).empty());
  EXPECT_EQ(Pose(1, 0, 11, 0, 0, 0), pose);
  EXPECT_TRUE(
      linkC->VisualByName("vP")->ResolvePose("__model__", pose).empty());
  EXPECT_EQ(Pose(1, 0, 12, 0, 0, 0), pose);

  EXPECT_TRUE(
      model->JointByName("J")->ResolvePose("__model__", pose).empty());
  EXPECT_EQ(Pose(2, 3, 0, 0, 0, 0), pose);
  EXPECT_TRUE(
      linkC->VisualByName("vJ")->ResolvePose("__model__", pose).empty());
  EXPECT_EQ(Pose(2, 3, 13, 0, 0, 0), pose);

  EXPECT_TRUE(
      model->FrameByName("F3")->ResolvePose(pose).empty());
  EXPECT_EQ(Pose(2, 3, 3, 0, IGN_PI/2, 0), pose);
  EXPECT_TRUE(
      linkC->VisualByName("vF3")->ResolvePose("__model__", pose).empty());
  EXPECT_EQ(Pose(16, 3, 3, 0, IGN_PI/2, 0), pose);

  EXPECT_TRUE(
      model->FrameByName("F4")->ResolvePose(pose).empty());
  EXPECT_EQ(Pose(6, 3, 3, 0, 0, 0), pose);
  EXPECT_TRUE(
      linkC->VisualByName("vF4")->ResolvePose("__model__", pose).empty());
  EXPECT_EQ(Pose(6, 3, 18, 0, 0, 0), pose);

  // Resolve Visual poses relative to the parent link with both API's.
  EXPECT_TRUE(linkP->VisualByName("vP1")->ResolvePose("P", pose).empty());
  EXPECT_EQ(Pose(0, 0, 10, 0, 0, 0), pose);
  EXPECT_TRUE(linkP->VisualByName("vP1")->ResolvePose(pose).empty());
  EXPECT_EQ(Pose(0, 0, 10, 0, 0, 0), pose);

  EXPECT_TRUE(linkP->VisualByName("vP2")->ResolvePose("P", pose).empty());
  EXPECT_EQ(Pose(0, 0, 11, 0, 0, 0), pose);
  EXPECT_TRUE(linkP->VisualByName("vP2")->ResolvePose(pose).empty());
  EXPECT_EQ(Pose(0, 0, 11, 0, 0, 0), pose);

  EXPECT_TRUE(linkC->VisualByName("vP")->ResolvePose("C", pose).empty());
  EXPECT_EQ(Pose(-12, 0, -1, 0, -IGN_PI/2, 0), pose);
  EXPECT_TRUE(linkC->VisualByName("vP")->ResolvePose(pose).empty());
  EXPECT_EQ(Pose(-12, 0, -1, 0, -IGN_PI/2, 0), pose);

  EXPECT_TRUE(linkC->VisualByName("vJ")->ResolvePose("C", pose).empty());
  EXPECT_EQ(Pose(-13, 3, 0, 0, -IGN_PI/2, 0), pose);
  EXPECT_TRUE(linkC->VisualByName("vJ")->ResolvePose(pose).empty());
  EXPECT_EQ(Pose(-13, 3, 0, 0, -IGN_PI/2, 0), pose);

  EXPECT_TRUE(linkC->VisualByName("vF3")->ResolvePose("C", pose).empty());
  EXPECT_EQ(Pose(-3, 3, 14, 0, 0, 0), pose);
  EXPECT_TRUE(linkC->VisualByName("vF3")->ResolvePose(pose).empty());
  EXPECT_EQ(Pose(-3, 3, 14, 0, 0, 0), pose);

  EXPECT_TRUE(linkC->VisualByName("vF4")->ResolvePose("C", pose).empty());
  EXPECT_EQ(Pose(-18, 3, 4, 0, -IGN_PI/2, 0), pose);
  EXPECT_TRUE(linkC->VisualByName("vF4")->ResolvePose(pose).empty());
  EXPECT_EQ(Pose(-18, 3, 4, 0, -IGN_PI/2, 0), pose);
=======
      errors[1].Message().find("A model must have at least one link"));
>>>>>>> 35d7518a
}<|MERGE_RESOLUTION|>--- conflicted
+++ resolved
@@ -160,11 +160,7 @@
   EXPECT_NE(std::string::npos,
       errors[2].Message().find("<shader><type> element is not supported"));
   EXPECT_NE(std::string::npos,
-<<<<<<< HEAD
-      errors[3].Message().find("model must have at least one link"));
-=======
       errors[3].Message().find("A model must have at least one link"));
->>>>>>> 35d7518a
 }
 
 //////////////////////////////////////////////////
@@ -183,8 +179,7 @@
   EXPECT_NE(std::string::npos,
       errors[0].Message().find("but a normal_map has not."));
   EXPECT_NE(std::string::npos,
-<<<<<<< HEAD
-      errors[1].Message().find("model must have at least one link"));
+      errors[1].Message().find("A model must have at least one link"));
 }
 
 /////////////////////////////////////////////////
@@ -354,7 +349,4 @@
   EXPECT_EQ(Pose(-18, 3, 4, 0, -IGN_PI/2, 0), pose);
   EXPECT_TRUE(linkC->VisualByName("vF4")->ResolvePose(pose).empty());
   EXPECT_EQ(Pose(-18, 3, 4, 0, -IGN_PI/2, 0), pose);
-=======
-      errors[1].Message().find("A model must have at least one link"));
->>>>>>> 35d7518a
 }