/*
 * Copyright 2018 Open Source Robotics Foundation
 *
 * Licensed under the Apache License, Version 2.0 (the "License");
 * you may not use this file except in compliance with the License.
 * You may obtain a copy of the License at
 *
 *     http://www.apache.org/licenses/LICENSE-2.0
 *
 * Unless required by applicable law or agreed to in writing, software
 * distributed under the License is distributed on an "AS IS" BASIS,
 * WITHOUT WARRANTIES OR CONDITIONS OF ANY KIND, either express or implied.
 * See the License for the specific language governing permissions and
 * limitations under the License.
 *
 */

#include <string>
#include <gtest/gtest.h>

#include <ignition/math/Pose3.hh>
#include "sdf/Collision.hh"
#include "sdf/Element.hh"
#include "sdf/Error.hh"
#include "sdf/Filesystem.hh"
#include "sdf/Link.hh"
#include "sdf/Model.hh"
#include "sdf/parser.hh"
#include "sdf/Root.hh"
#include "sdf/Types.hh"
#include "sdf/Visual.hh"
#include "sdf/World.hh"
#include "test_config.h"

//////////////////////////////////////////////////
TEST(DOMLink, NotALink)
{
  // Create an Element that is not a link
  sdf::ElementPtr element(new sdf::Element);
  element->SetName("world");
  sdf::Link link;
  std::shared_ptr<sdf::FrameGraph> frameGraph(new sdf::FrameGraph);
  sdf::Errors errors = link.Load(element, frameGraph);
  ASSERT_FALSE(errors.empty());
  EXPECT_EQ(sdf::ErrorCode::ELEMENT_INCORRECT_TYPE, errors[0].Code());
  EXPECT_TRUE(errors[0].Message().find("Attempting to load a Link") !=
               std::string::npos);
}

//////////////////////////////////////////////////
TEST(DOMLink, NoName)
{
  // Create a "link" with no name
  sdf::ElementPtr element(new sdf::Element);
  element->SetName("link");

  sdf::Link link;
  std::shared_ptr<sdf::FrameGraph> frameGraph(new sdf::FrameGraph);
  sdf::Errors errors = link.Load(element, frameGraph);
  ASSERT_FALSE(errors.empty());
  EXPECT_EQ(sdf::ErrorCode::ATTRIBUTE_MISSING, errors[0].Code());
  EXPECT_TRUE(errors[0].Message().find("link name is required") !=
               std::string::npos);
}

//////////////////////////////////////////////////
TEST(DOMLink, LoadVisualCollision)
{
  const std::string testFile =
    sdf::filesystem::append(PROJECT_SOURCE_PATH, "test", "sdf",
        "empty.sdf");

  // Load the SDF file
  sdf::Root root;
  EXPECT_TRUE(root.Load(testFile).empty());

  // Get the first world
  const sdf::World *world = root.WorldByIndex(0);
  ASSERT_NE(nullptr, world);
  EXPECT_EQ("default", world->Name());

  // Get the first model
  const sdf::Model *model = world->ModelByIndex(0);
  ASSERT_NE(nullptr, model);
  EXPECT_EQ("ground_plane", model->Name());

  // Get the first link
  const sdf::Link *link = model->LinkByIndex(0);
  ASSERT_NE(nullptr, link);
  EXPECT_EQ("link", link->Name());

  // Get the first visual
  EXPECT_EQ(1u, link->VisualCount());
  EXPECT_TRUE(link->VisualNameExists("visual"));
  EXPECT_FALSE(link->VisualNameExists("visuals"));
  const sdf::Visual *visual = link->VisualByIndex(0);
  ASSERT_NE(nullptr, visual);
  EXPECT_EQ("visual", visual->Name());

  // Get the first collision
  EXPECT_EQ(1u, link->CollisionCount());
  EXPECT_TRUE(link->CollisionNameExists("collision"));
  EXPECT_FALSE(link->CollisionNameExists("collisions"));
  const sdf::Collision *collision = link->CollisionByIndex(0);
  ASSERT_NE(nullptr, collision);
  EXPECT_EQ("collision", collision->Name());
}

//////////////////////////////////////////////////
TEST(DOMLink, InertialDoublePendulum)
{
  const std::string testFile =
    sdf::filesystem::append(PROJECT_SOURCE_PATH, "test", "sdf",
        "double_pendulum.sdf");

  // Load the SDF file
  sdf::Root root;
  EXPECT_TRUE(root.Load(testFile).empty());

  const sdf::Model *model = root.ModelByIndex(0);
  ASSERT_NE(nullptr, model);

  const sdf::Link *baseLink = model->LinkByIndex(0);
  ASSERT_NE(nullptr, baseLink);
  EXPECT_EQ(ignition::math::Pose3d::Zero, baseLink->Pose());
  EXPECT_EQ("", baseLink->PoseFrame());

  // baseLink->Pose("double_pendulum_with_base");

  const ignition::math::Inertiald inertial = baseLink->Inertial();
  EXPECT_DOUBLE_EQ(100.0, inertial.MassMatrix().Mass());
  EXPECT_DOUBLE_EQ(1.0, inertial.MassMatrix().DiagonalMoments().X());
  EXPECT_DOUBLE_EQ(1.0, inertial.MassMatrix().DiagonalMoments().Y());
  EXPECT_DOUBLE_EQ(1.0, inertial.MassMatrix().DiagonalMoments().Z());
  EXPECT_DOUBLE_EQ(0.0, inertial.MassMatrix().OffDiagonalMoments().X());
  EXPECT_DOUBLE_EQ(0.0, inertial.MassMatrix().OffDiagonalMoments().Y());
  EXPECT_DOUBLE_EQ(0.0, inertial.MassMatrix().OffDiagonalMoments().Z());

  const sdf::Link *upperLink = model->LinkByIndex(1);
  ASSERT_NE(nullptr, upperLink);
  EXPECT_EQ(ignition::math::Pose3d(0, 0, 2.1, -1.5708, 0, 0),
      upperLink->Pose());
  EXPECT_EQ("", upperLink->PoseFrame());

  const ignition::math::Inertiald inertialUpper = upperLink->Inertial();
  EXPECT_DOUBLE_EQ(1.0, inertialUpper.MassMatrix().Mass());
  EXPECT_DOUBLE_EQ(1.0, inertialUpper.MassMatrix().DiagonalMoments().X());
  EXPECT_DOUBLE_EQ(1.0, inertialUpper.MassMatrix().DiagonalMoments().Y());
  EXPECT_DOUBLE_EQ(1.0, inertialUpper.MassMatrix().DiagonalMoments().Z());
  EXPECT_DOUBLE_EQ(0.0, inertialUpper.MassMatrix().OffDiagonalMoments().X());
  EXPECT_DOUBLE_EQ(0.0, inertialUpper.MassMatrix().OffDiagonalMoments().Y());
  EXPECT_DOUBLE_EQ(0.0, inertialUpper.MassMatrix().OffDiagonalMoments().Z());
  EXPECT_DOUBLE_EQ(0.0, inertialUpper.Pose().Pos().X());
  EXPECT_DOUBLE_EQ(0.0, inertialUpper.Pose().Pos().Y());
  EXPECT_DOUBLE_EQ(0.5, inertialUpper.Pose().Pos().Z());
  EXPECT_TRUE(inertial.MassMatrix().IsValid());

  const sdf::Link *lowerLink = model->LinkByIndex(2);
<<<<<<< HEAD
=======
  ASSERT_TRUE(lowerLink != nullptr);
  EXPECT_EQ(ignition::math::Pose3d(0.25, 1.0, 2.1, -2, 0, 0),
      lowerLink->Pose());
  EXPECT_EQ("", lowerLink->PoseFrame());
>>>>>>> 29249165
}

//////////////////////////////////////////////////
TEST(DOMLink, InertialComplete)
{
  const std::string testFile =
    sdf::filesystem::append(PROJECT_SOURCE_PATH, "test", "sdf",
        "inertial_complete.sdf");

  // Load the SDF file
  sdf::Root root;
  EXPECT_TRUE(root.Load(testFile).empty());

  const sdf::Model *model = root.ModelByIndex(0);
  ASSERT_NE(nullptr, model);

  const sdf::Link *link = model->LinkByIndex(0);
  ASSERT_NE(nullptr, link);

  const ignition::math::Inertiald inertial = link->Inertial();
  EXPECT_DOUBLE_EQ(17.982, inertial.MassMatrix().Mass());
  EXPECT_DOUBLE_EQ(0.125569, inertial.MassMatrix().DiagonalMoments().X());
  EXPECT_DOUBLE_EQ(0.0972062, inertial.MassMatrix().DiagonalMoments().Y());
  EXPECT_DOUBLE_EQ(0.117937, inertial.MassMatrix().DiagonalMoments().Z());
  EXPECT_DOUBLE_EQ(0.0008, inertial.MassMatrix().OffDiagonalMoments().X());
  EXPECT_DOUBLE_EQ(-0.000499757,
      inertial.MassMatrix().OffDiagonalMoments().Y());
  EXPECT_DOUBLE_EQ(-0.0005, inertial.MassMatrix().OffDiagonalMoments().Z());
  EXPECT_DOUBLE_EQ(0.01, inertial.Pose().Pos().X());
  EXPECT_DOUBLE_EQ(0.0, inertial.Pose().Pos().Y());
  EXPECT_DOUBLE_EQ(0.02, inertial.Pose().Pos().Z());
  EXPECT_TRUE(inertial.MassMatrix().IsValid());
}

//////////////////////////////////////////////////
TEST(DOMLink, InertialInvalid)
{
  const std::string testFile =
    sdf::filesystem::append(PROJECT_SOURCE_PATH, "test", "sdf",
        "inertial_invalid.sdf");

  // Load the SDF file
  sdf::Root root;
  auto errors = root.Load(testFile);
  EXPECT_FALSE(errors.empty());
  EXPECT_EQ(1u, errors.size());
  EXPECT_EQ(errors[0].Code(), sdf::ErrorCode::LINK_INERTIA_INVALID);
  EXPECT_EQ(errors[0].Message(), "A link named link has invalid inertia.");

  // TODO: make this failure less severe?
  const sdf::Model *model = root.ModelByIndex(0);
  ASSERT_EQ(model, nullptr);
}

//////////////////////////////////////////////////
TEST(DOMLink, LinkChain)
{
  const std::string testFile =
    sdf::filesystem::append(PROJECT_SOURCE_PATH, "test", "sdf",
        "link_chain.sdf");

  // Load the SDF file
  sdf::Root root;
  EXPECT_TRUE(root.Load(testFile).empty());

  const sdf::Model *model = root.ModelByIndex(0);
  ASSERT_TRUE(model != nullptr);

  const sdf::Link *linkOne = model->LinkByIndex(0);
  const sdf::Link *linkTwo = model->LinkByIndex(1);

  ignition::math::Pose3d pose1 = linkOne->Pose("link_chain");
  std::cout << pose1 << std::endl;

  /*ignition::math::Pose3d pose2 = linkTwo->Pose("one");
  std::cout << pose2 << std::endl;
  */
}<|MERGE_RESOLUTION|>--- conflicted
+++ resolved
@@ -125,8 +125,6 @@
   EXPECT_EQ(ignition::math::Pose3d::Zero, baseLink->Pose());
   EXPECT_EQ("", baseLink->PoseFrame());
 
-  // baseLink->Pose("double_pendulum_with_base");
-
   const ignition::math::Inertiald inertial = baseLink->Inertial();
   EXPECT_DOUBLE_EQ(100.0, inertial.MassMatrix().Mass());
   EXPECT_DOUBLE_EQ(1.0, inertial.MassMatrix().DiagonalMoments().X());
@@ -156,13 +154,10 @@
   EXPECT_TRUE(inertial.MassMatrix().IsValid());
 
   const sdf::Link *lowerLink = model->LinkByIndex(2);
-<<<<<<< HEAD
-=======
   ASSERT_TRUE(lowerLink != nullptr);
   EXPECT_EQ(ignition::math::Pose3d(0.25, 1.0, 2.1, -2, 0, 0),
       lowerLink->Pose());
   EXPECT_EQ("", lowerLink->PoseFrame());
->>>>>>> 29249165
 }
 
 //////////////////////////////////////////////////
