--- conflicted
+++ resolved
@@ -121,11 +121,7 @@
     </element>
     <element name="simbody" required="0">
       <element name="limit" required="0">
-<<<<<<< HEAD
-        <description>Simobody parameters for joint limits</description>
-=======
         <description>Simbody parameters for joint limits</description>
->>>>>>> 90b46b4b
         <element name="stiffness" type="double" default="1e6" required="1">
           <description>Joint stop stiffness.</description>
         </element>
