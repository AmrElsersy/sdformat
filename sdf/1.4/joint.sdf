<!-- Joint -->
<element name="joint" required="*">
  <description>A joint connections two links with kinematic and dynamic properties.</description>

  <attribute name="name" type="string" default="__default__" required="1">
    <description>A unique name for the joint within the scope of the model.</description>
  </attribute>

  <attribute name="type" type="string" default="__default__" required="1">
<<<<<<< HEAD
    <description>The type of joint, which must be one of the following: (revolute) a hinge joint that rotates on a single axis with either a fixed or continuous range of motion, (gearbox) geared revolute joints, (revolute2) same as two revolute joints connected in series, (prismatic) a sliding joint that slides along an axis with a limited range specified by upper and lower limits, (ball) a ball and socket joint, (universal), like a ball joint, but constrains one degree of freedom, (piston) similar to a Slider joint except that rotation around the translation axis is possible.</description>
=======
    <description>The type of joint, which must be one of the following: (revolute) a hinge joint that rotates on a single axis with either a fixed or continuous range of motion, (revolute2) same as two revolute joints connected in series, (prismatic) a sliding joint that slides along an axis with a limited range specified by upper and lower limits, (ball) a ball and socket joint, (universal), like a ball joint, but constrains one degree of freedom, (piston) similar to a Slider joint except that rotation around the translation axis is possible.</description>
>>>>>>> 5098cfe5
  </attribute>

  <element name="parent" type="string" default="__default__" required="1">
    <description>Name of the parent link</description>
  </element> <!-- End Parent -->

  <element name="child" type="string" default="__default__" required="1">
    <description>Name of the child link</description>
  </element> <!-- End Child -->

  <element name="pose"  type="pose" default="0 0 0 0 0 0" required="0">
    <description>offset from child link origin in child link frame.</description>
  </element>

  <element name="gearbox_ratio" type="double" default="1.0" required="0">
    <description>Parameter for gearbox joints.</description>
  </element>

  <element name="gearbox_reference_body" type="string" default="__default__" required="0">
    <description>Parameter for gearbox joints.</description>
  </element>

  <element name="thread_pitch" type="double" default="1.0" required="0">
    <description>Parameter for screw joints.</description>
  </element>

  <element name="axis" required="1">
    <description>The joint axis specified in the parent model frame. This is the axis of rotation for revolute joints, the axis of translation for prismatic joints. The axis is currently specified in the parent model frame of reference, but this will be changed to the joint frame in future version of sdf (see gazebo issue #494).</description>
    <element name="xyz" type="vector3" default="0 0 1" required="1">
      <description>Represents the x,y,z components of a vector. The vector should be normalized.</description>
    </element>
    <element name="dynamics" required="0">
      <description>An element specifying physical properties of the joint. These values are used to specify modeling properties of the joint, particularly useful for simulation.</description>
      <element name="damping" type="double" default="0" required="0">
        <description>The physical velocity dependent viscous damping coefficient of the joint.</description>
      </element>
      <element name="friction" type="double" default="0" required="0">
        <description>The physical static friction value of the joint.</description>
      </element>
    </element> <!-- End Dynamics -->
    <element name="limit" required="1">
      <description>specifies the limits of this joint</description>
      <element name="lower" type="double" default="-1e16" required="1">
        <description>An attribute specifying the lower joint limit (radians for revolute joints, meters for prismatic joints). Omit if joint is continuous.</description>
      </element>
      <element name="upper" type="double" default="1e16" required="1">
        <description>An attribute specifying the upper joint limit (radians for revolute joints, meters for prismatic joints). Omit if joint is continuous.</description>
      </element>
      <element name="effort" type="double" default="-1" required="0">
        <description>An attribute for enforcing the maximum joint effort applied by Joint::SetForce.  Limit is not enforced if value is negative.</description>
      </element>
      <element name="velocity" type="double" default="-1" required="0">
        <description>(not implemented) An attribute for enforcing the maximum joint velocity.</description>
      </element>
    </element> <!-- End Limit -->
  </element> <!-- End Axis -->

  <element name="axis2" required="0">
    <description>The second joint axis specified in the parent model frame. This is the second axis of rotation for revolute2 joints and universal joints. The axis is currently specified in the parent model frame of reference, but this will be changed to the joint frame in future version of sdf (see gazebo issue #494).</description>
    <element name="xyz" type="vector3" default="0 0 1" required="1">
      <description>Represents the x,y,z components of a vector. The vector should be normalized.</description>
    </element>
    <element name="dynamics" required="0">
      <description>An element specifying physical properties of the joint. These values are used to specify modeling properties of the joint, particularly useful for simulation.</description>
      <element name="damping" type="double" default="0" required="0">
        <description>The physical velocity dependent viscous damping coefficient of the joint.  EXPERIMENTAL: if damping coefficient is negative and implicit_spring_damper is true, adaptive damping is used.</description>
      </element>
      <element name="friction" type="double" default="0" required="0">
        <description>The physical static friction value of the joint.</description>
      </element>
    </element> <!-- End Dynamics -->

    <element name="limit" required="0">
      <description></description>
      <element name="lower" type="double" default="-1e16" required="0">
        <description>An attribute specifying the lower joint limit (radians for revolute joints, meters for prismatic joints). Omit if joint is continuous.</description>
      </element>
      <element name="upper" type="double" default="1e16" required="0">
        <description>An attribute specifying the upper joint limit (radians for revolute joints, meters for prismatic joints). Omit if joint is continuous.</description>
      </element>
      <element name="effort" type="double" default="-1" required="0">
        <description>An attribute for enforcing the maximum joint effort applied by Joint::SetForce.  Limit is not enforced if value is negative.</description>
      </element>
      <element name="velocity" type="double" default="-1" required="0">
        <description>(not implemented) An attribute for enforcing the maximum joint velocity.</description>
      </element>
    </element> <!-- End Limit -->
  </element> <!-- End Axis2 -->

  <element name="physics" required="0">
    <description>Parameters that are specific to a certain physics engine.</description>
    <element name="simbody" required="0">
      <description>Simbody specific parameters</description>
      <element name="must_be_loop_joint" type="bool" default="0" required="0">
        <description>Force cut in the multibody graph at this joint.</description>
      </element>
    </element>
    <element name="simbody" required="0">
      <element name="limit" required="0">
        <description>Simbody parameters for joint limits</description>
        <element name="stiffness" type="double" default="1e6" required="1">
          <description>Joint stop stiffness.</description>
        </element>
        <element name="dissipation" type="double" default="0.1" required="1">
          <description>Joint stop dissipation.</description>
        </element>
      </element>
    </element>
    <element name="ode" required="0">
      <description>ODE specific parameters</description>
      <element name="provide_feedback" type="bool" default="false" required="0">
        <description>(DEPRECATION WARNING:  In SDF 1.5 this tag will be replaced by the same tag directly under the physics-block.  For now, this tag overrides the one outside of ode-block, but in SDF 1.5 this tag will be removed completely.)  If provide feedback is set to true, ODE will compute the constraint forces at this joint.</description>
      </element>

      <element name="cfm_damping" type="bool" default="false" required="0">
        <description>If cfm damping is set to true, ODE will use CFM to simulate damping, allows for infinite damping, and one additional constraint row (previously used for joint limit) is always active.</description>
      </element>

      <element name="implicit_spring_damper" type="bool" default="false" required="0">
        <description>If implicit_spring_damper is set to true, ODE will use CFM, ERP to simulate stiffness and damping, allows for infinite damping, and one additional constraint row (previously used for joint limit) is always active.  This replaces cfm_damping parameter in sdf 1.4.</description>
      </element>

      <element name="fudge_factor" type="double" default="0" required="0">
        <description>Scale the excess for in a joint motor at joint limits. Should be between zero and one.</description>
      </element>
      <element name="cfm" type="double" default="0" required="0">
        <description>Constraint force mixing for constrained directions</description>
      </element>
      <element name="erp" type="double" default="0.2" required="0">
        <description>Error reduction parameter for constrained directions</description>
      </element>
      <element name="bounce" type="double" default="0" required="0">
        <description>Bounciness of the limits</description>
      </element>
      <element name="max_force" type="double" default="0" required="0">
        <description>Maximum force or torque used to reach the desired velocity.</description>
      </element>
      <element name="velocity" type="double" default="0" required="0">
        <description>The desired velocity of the joint. Should only be set if you want the joint to move on load.</description>
      </element>

      <element name="limit" required="0">
        <description></description>
        <element name="cfm" type="double" default="0.0" required="1">
          <description>Constraint force mixing parameter used by the joint stop</description>
        </element>
        <element name="erp" type="double" default="0.2" required="1">
          <description>Error reduction parameter used by the joint stop</description>
        </element>
      </element>

      <element name="suspension" required="0">
        <description></description>
        <element name="cfm" type="double" default="0.0" required="1">
          <description>Suspension constraint force mixing parameter</description>
        </element>
        <element name="erp" type="double" default="0.2" required="1">
          <description>Suspension error reduction parameter</description>
        </element>
      </element>
    </element>

    <element name="provide_feedback" type="bool" default="false" required="0">
      <description>If provide feedback is set to true, physics engine will compute the constraint forces at this joint.  For now, provide_feedback under ode block will override this tag and given user warning about the migration.  provide_feedback under ode is scheduled to be removed in SDF 1.5.</description>
    </element>
  </element> <!-- End Physics -->

  <include filename="sensor.sdf" required="*"/>
</element> <!-- End Joint --><|MERGE_RESOLUTION|>--- conflicted
+++ resolved
@@ -7,11 +7,7 @@
   </attribute>
 
   <attribute name="type" type="string" default="__default__" required="1">
-<<<<<<< HEAD
     <description>The type of joint, which must be one of the following: (revolute) a hinge joint that rotates on a single axis with either a fixed or continuous range of motion, (gearbox) geared revolute joints, (revolute2) same as two revolute joints connected in series, (prismatic) a sliding joint that slides along an axis with a limited range specified by upper and lower limits, (ball) a ball and socket joint, (universal), like a ball joint, but constrains one degree of freedom, (piston) similar to a Slider joint except that rotation around the translation axis is possible.</description>
-=======
-    <description>The type of joint, which must be one of the following: (revolute) a hinge joint that rotates on a single axis with either a fixed or continuous range of motion, (revolute2) same as two revolute joints connected in series, (prismatic) a sliding joint that slides along an axis with a limited range specified by upper and lower limits, (ball) a ball and socket joint, (universal), like a ball joint, but constrains one degree of freedom, (piston) similar to a Slider joint except that rotation around the translation axis is possible.</description>
->>>>>>> 5098cfe5
   </attribute>
 
   <element name="parent" type="string" default="__default__" required="1">
