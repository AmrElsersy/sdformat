--- conflicted
+++ resolved
@@ -12,11 +12,8 @@
                   altimeter,
                   camera,
                   contact,
-<<<<<<< HEAD
                   boundingbox_camera, boundingbox,
-=======
                   custom,
->>>>>>> afdf3a5d
                   depth_camera, depth,
                   force_torque,
                   gps,
