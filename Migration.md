# Migration Guide for SDF Protocol
This document contains information about migrating
between different versions of the SDF protocol.
The SDF protocol version number is specified in the `version` attribute
of the `sdf` element (1.4, 1.5, 1.6, etc.)
and is distinct from sdformat library version
(2.3, 3.0, 4.0, etc.).

# Note on backward compatibility
There are `*.convert` files that allow old sdf files to be migrated
forward programmatically.
This document aims to contain similar information to those files
but with improved human-readability..

## SDFormat 8.x to 9.0

### Additions

1. **sdf/parser.hh**
   + bool recursiveSameTypeUniqueNames(sdf::ElementPtr)

### Deprecations

1. All DOM classes with `Pose()` and `PoseFrame()` API's:
   + ***Deprecation:*** const ignition::math::Pose3d &Pose()
   + ***Replacement:*** const ignition::math::Pose3d &RawPose()
   + ***Deprecation:*** const std::string &PoseFrame()
   + ***Replacement:*** const std::string &PoseRelativeTo()
   + ***Deprecation:*** void SetPose(const ignition::math::Pose3d &)
   + ***Replacement:*** void SetRawPose(const ignition::math::Pose3d &)
   + ***Deprecation:*** void SetPoseFrame(const std::string &)
   + ***Replacement:*** void SetPoseRelativeTo(const std::string &)

1. **sdf/JointAxis.hh**
   + ***Deprecation:*** bool UseParentModelFrame()
   + ***Replacement:*** const std::string &XyzExpressedIn()
   + ***Deprecation:*** void SetUseParentModelFrame(bool)
   + ***Replacement:*** void SetXyzExpressedIn(const std::string &)

## SDFormat 8.0 to 8.1

### Modifications

1.  + Change installation path of SDF description files to allow side-by-side installation.
    + `{prefix}/share/sdformat/1.*/*.sdf` -> `{prefix}/share/sdformat8/1.*/*.sdf`
    + [pull request 538](https://bitbucket.org/osrf/sdformat/pull-requests/538)

## SDFormat 5.x to 6.x

### Deprecations

1. **sdf/Types.hh**
   + ***Deprecated:*** sdf::Color class
   + ***Replacement:*** ignition::math::Color class

## SDFormat 4.x to 5.x

### Deletions

1. **Removed the following functions from `parser.hh`**
    + bool initDoc(TiXmlDocument *_xmlDoc, SDFPtr _sdf);
    + bool initDoc(TiXmlDocument *_xmlDoc, ElementPtr _sdf);
    + bool initXml(TiXmlElement *_xml, ElementPtr _sdf);
    + bool readDoc(TiXmlDocument *_xmlDoc, SDFPtr _sdf, const std::string &_source);
    + bool readDoc(TiXmlDocument *_xmlDoc, ElementPtr _sdf, const std::string &_source);
    + bool readXml(TiXmlElement *_xml, ElementPtr _sdf);
    + void copyChildren(ElementPtr _sdf, TiXmlElement *_xml);
    + std::string getBestSupportedModelVersion(TiXmlElement *_modelXML, std::string &_modelFileName);

### Deprecations

1. **sdf/Param.hh**
    + ***Deprecation:*** const std::type_info &GetType() const
    + ***Replacement:*** template<typename Type> bool IsType() const

1. **sdf/SDFImpl.hh**
    + ***Deprecation:*** ElementPtr root
    + ***Replacement:*** ElementPtr Root() const / void Root(const ElementPtr \_root)
    + ***Deprecation:*** static std::string version
    + ***Replacement:*** static std::string Version()

1. **sdf/Types.hh**
    + ***Deprecation:*** sdf::Vector2i
    + ***Replacement:*** ignition::math::Vector2i
    + ***Deprecation:*** sdf::Vector2d
    + ***Replacement:*** ignition::math::Vector2d
    + ***Deprecation:*** sdf::Vector3
    + ***Replacement:*** ignition::math::Vector3d
    + ***Deprecation:*** sdf::Quaternion
    + ***Replacement:*** ignition::math::Quaterniond
    + ***Deprecation:*** sdf::Pose
    + ***Replacement:*** ignition::math::Pose3d

## SDFormat 3.x to 4.x

### Additions

1. **New SDF protocol version 1.6**
    + Details about the 1.5 to 1.6 transition are explained below in this same
      document

### Modifications

1. **Boost pointers and boost::function**
    + All boost pointers, boost::function in the public API have been replaced
      by their std:: equivalents (C++11 standard)

1. **`gravity` and `magnetic_field` elements are moved  from `physics` to `world`**
    + In physics element: gravity and `magnetic_field` tags have been moved
      from Physics to World element.
    + [pull request 247](https://bitbucket.org/osrf/sdformat/pull-requests/247)
    + [gazebo pull request 2090](https://bitbucket.org/osrf/gazebo/pull-requests/2090)

1. **New noise for IMU**
    + A new style for representing the noise properties of an `imu` was implemented
      in [pull request 199](https://bitbucket.org/osrf/sdformat/pull-requests/199)
      for sdf 1.5 and the old style was declared as deprecated.
      The old style has been removed from sdf 1.6 with the conversion script
      updating to the new style.
    + [pull request 199](https://bitbucket.org/osrf/sdformat/pull-requests/199)
    + [pull request 243](https://bitbucket.org/osrf/sdformat/pull-requests/243)
    + [pull request 244](https://bitbucket.org/osrf/sdformat/pull-requests/244)

1. **Lump:: prefix in link names**
    + Changed to `_fixed_joint_lump__` to avoid confusion with scoped names
    + [Pull request 245](https://bitbucket.org/osrf/sdformat/pull-request/245)

## SDF protocol 1.6 to 1.7

### Additions

1. **joint.sdf** `//axis/xyz/@expressed_in` and `//axis2/xyz/@expressed_in` attributes
    + description: The name of the frame in which the `//axis/xyz` value is
      expressed. When migrating from sdf 1.6, a `use_parent_model_frame` value
      of `true` will be mapped to a value of `__model__` for the `expressed_in`
      attribute.
    + type: string
    + default: ""
    + required: 0
    + [pull request 589](https://bitbucket.org/osrf/sdformat/pull-requests/589)

1. **model.sdf** `//model/@canonical_link` attribute
    + description: The name of the canonical link in this model to which the
      model's implicit frame is attached. This implies that a model must have
      at least one link, which is also stated in the Modifications section.
    + type: string
    + default: ""
    + required: 0
    + [pull request 601](https://bitbucket.org/osrf/sdformat/pull-requests/601)

### Modifications

<<<<<<< HEAD
1.  A model must have at least one link, as specified in the
    [proposal](http://sdformat.org/tutorials?tut=pose_frame_semantics_proposal&cat=pose_semantics_docs&#2-model-frame-and-canonical-link).
=======
1. Unique names for all sibling elements:
    + As described in the [proposal](http://sdformat.org/tutorials?tut=pose_frame_semantics_proposal&cat=pose_semantics_docs&#3-2-unique-names-for-all-sibling-elements),
      all named sibling elements must have unique names.
      Uniqueness is forced so that referencing implicit frames is not ambiguous,
      e.g. you cannot have a link and joint share an implicit frame name.
      Some existing SDFormat models may not comply with this requirement.
      The `ign sdf --check` command can be used to identify models that violate
      this requirement.
    + [pull request 600](https://bitbucket.org/osrf/sdformat/pull-requests/600)

1. Reserved names:
    + As described in the [proposal](http://sdformat.org/tutorials?tut=pose_frame_semantics_proposal&cat=pose_semantics_docs&#3-3-reserved-names),
      entities in a simulation must not use world as a name.
      It has a special interpretation when specified as a parent or child link
      of a joint.
      Names starting and ending with double underscores (eg. `__wheel__`) must
      be reserved for use by library implementors and the specification.
      For example, such names might be useful during parsing for setting
      sentinel or default names for elements with missing names.
      If explicitly stated, they can be referred to (e.g. `__model__` / `world`
      for implicit model / world frames, respectively).
>>>>>>> fa9331f2

1. **pose.sdf** `//pose/@frame` attribute is renamed to `//pose/@relative_to`.
    + [pull request 597](https://bitbucket.org/osrf/sdformat/pull-requests/597)

### Removals

1. **actor.sdf** `static` element was deprecated in
    [pull request 280](https://bitbucket.org/osrf/sdformat/pull-requests/280)
    and is now removed.
    + [pull request 588](https://bitbucket.org/osrf/sdformat/pull-requests/588)

1. **imu.sdf** `topic` element was deprecated in
    [pull request 532](https://bitbucket.org/osrf/sdformat/pull-requests/532)
    and is now removed.
    + [pull request 588](https://bitbucket.org/osrf/sdformat/pull-requests/588)

1. **joint.sdf** `//axis/use_parent_model_frame` and `//axis2/use_parent_model_frame` elements
    are removed in favor of the `//axis/xyz/@expressed_in` and
    `//axis2/xyz/@expressed_in` attributes.
    When migrating from sdf 1.6, a `use_parent_model_frame` value
    of `true` will be mapped to a value of `__model__` for the `expressed_in`
    attribute.
    + [pull request 589](https://bitbucket.org/osrf/sdformat/pull-requests/589)

1. **joint.sdf** `//physics/ode/provide_feedback` was deprecated in
    [pull request 38](https://bitbucket.org/osrf/sdformat/pull-requests/38)
    and is now removed.
    + [pull request 588](https://bitbucket.org/osrf/sdformat/pull-requests/588)

## SDF protocol 1.5 to 1.6

### Additions

1. **actor.sdf** `tension` element
    + description: The tension of the trajectory spline. The default value of
      zero equates to a Catmull-Rom spline, which may also cause the animation
      to overshoot keyframes. A value of one will cause the animation to stick
      to the keyframes.
    + type: double
    + default: 0.0
    + min: 0.0
    + max: 1.0
    + required: 0
    + [pull request 466](https://bitbucket.org/osrf/sdformat/pull-requests/466)

1. **camera.sdf** `intrinsics` sub-elements: `fx`, `fy`, `cx`, `cy`, `s`
    + description: Camera intrinsic parameters for setting a custom perspective projection matrix.
    + [pull request 496](https://bitbucket.org/osrf/sdformat/pull-requests/496)

1. **link.sdf** `enable_wind` element
    + description: If true, the link is affected by the wind
    + type: bool
    + default: false
    + required: 0
    + [pull request 240](https://bitbucket.org/osrf/sdformat/pull-requests/240)

1. **link.sdf** `light` element
    + included from `light.sdf` with `required="*"`,
      so a link can have any number of attached lights.
    + [pull request 373](https://bitbucket.org/osrf/sdformat/pull-requests/373)

1. **model.sdf** `enable_wind` element
    + description: If set to true, all links in the model will be affected by
      the wind.  Can be overriden by the link wind property.
    + type: bool
    + default: false
    + required: 0
    + [pull request 240](https://bitbucket.org/osrf/sdformat/pull-requests/240)

1. **model_state.sdf** `scale` element
    + description: Scale for the 3 dimensions of the model.
    + type: vector3
    + default: "1 1 1"
    + required: 0
    + [pull request 246](https://bitbucket.org/osrf/sdformat/pull-requests/246)

1. **physics.sdf** `dart::collision_detector` element
    + description: The collision detector for DART to use.
      Can be dart, fcl, bullet or ode.
    + type: string
    + default: fcl
    + required: 0
    + [pull request 440](https://bitbucket.org/osrf/sdformat/pull-requests/440)

1. **physics.sdf** `dart::solver::solver_type` element
    + description: The DART LCP/constraint solver to use.
      Either dantzig or pgs (projected Gauss-Seidel)
    + type: string
    + default: dantzig
    + required: 0
    + [pull request 369](https://bitbucket.org/osrf/sdformat/pull-requests/369)

1. **physics.sdf** `island_threads` element under `ode::solver`
    + description: Number of threads to use for "islands" of disconnected models.
    + type: int
    + default: 0
    + required: 0
    + [pull request 380](https://bitbucket.org/osrf/sdformat/pull-requests/380)

1. **physics.sdf** `thread_position_correction` element under `ode::solver`
    + description: Flag to use threading to speed up position correction computation.
    + type: bool
    + default: 0
    + required: 0
    + [pull request 380](https://bitbucket.org/osrf/sdformat/pull-requests/380)

1. **sonar.sdf** `geometry` element
    + description: The sonar collision shape. Currently supported geometries are: "cone" and "sphere".
    + type: string
    + default: "cone"
    + required: 0
    + [pull request 495](https://bitbucket.org/osrf/sdformat/pull-requests/495)

1. **state.sdf** allow `light` tags within `insertions` element
    * [pull request 325](https://bitbucket.org/osrf/sdformat/pull-request/325)

1. **surface.sdf** `category_bitmask` element
    + description: Bitmask for category of collision filtering.
      Collision happens if `((category1 & collision2) | (category2 & collision1))` is not zero.
      If not specified, the category_bitmask should be interpreted as being the same as collide_bitmask.
    + type: unsigned int
    + default: 65535
    + required: 0
    + [pull request 318](https://bitbucket.org/osrf/sdformat/pull-requests/318)

1. **world.sdf** `wind` element
    + description: The wind tag specifies the type and properties of the wind.
    + required: 0
    + [pull request 240](https://bitbucket.org/osrf/sdformat/pull-requests/240)

1. **world.sdf** `wind::linear_velocity` element
    + description: Linear velocity of the wind.
    + type: vector3
    + default: "0 0 0"
    + required: 0
    + [pull request 240](https://bitbucket.org/osrf/sdformat/pull-requests/240)<|MERGE_RESOLUTION|>--- conflicted
+++ resolved
@@ -150,10 +150,9 @@
 
 ### Modifications
 
-<<<<<<< HEAD
 1.  A model must have at least one link, as specified in the
     [proposal](http://sdformat.org/tutorials?tut=pose_frame_semantics_proposal&cat=pose_semantics_docs&#2-model-frame-and-canonical-link).
-=======
+
 1. Unique names for all sibling elements:
     + As described in the [proposal](http://sdformat.org/tutorials?tut=pose_frame_semantics_proposal&cat=pose_semantics_docs&#3-2-unique-names-for-all-sibling-elements),
       all named sibling elements must have unique names.
@@ -175,7 +174,6 @@
       sentinel or default names for elements with missing names.
       If explicitly stated, they can be referred to (e.g. `__model__` / `world`
       for implicit model / world frames, respectively).
->>>>>>> fa9331f2
 
 1. **pose.sdf** `//pose/@frame` attribute is renamed to `//pose/@relative_to`.
     + [pull request 597](https://bitbucket.org/osrf/sdformat/pull-requests/597)
