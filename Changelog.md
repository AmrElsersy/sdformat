## SDFormat 4.0

<<<<<<< HEAD
### SDFormat 4.1.0 (2016-xx-xx)

1. Added SDF conversion functions to parser including sdf::convertFile and sdf::convertString.
    * [Pull request 266](https://bitbucket.org/osrf/sdformat/pull-request/266)

=======
### SDFormat 4.x.x (20xx-xx-xx)

1. Added an upload script
    * [Pull request 256](https://bitbucket.org/osrf/sdformat/pull-request/256)
 
>>>>>>> 49a5078f
### SDFormat 4.0.0 (2015-01-12)

1. Boost pointers and boost::function in the public API have been replaced
   by their std::equivalents (C++11 standard) 
1. Move gravity and magnetic_field tags from physics to world
    * [Pull request 247](https://bitbucket.org/osrf/sdformat/pull-request/247)
1. Switch lump link prefix from lump:: to lump_
    * [Pull request 245](https://bitbucket.org/osrf/sdformat/pull-request/245)
1. New <wind> element.
   A contribution from Olivier Crave
    * [Pull request 240](https://bitbucket.org/osrf/sdformat/pull-request/240)
1. Add scale to model state
    * [Pull request 246](https://bitbucket.org/osrf/sdformat/pull-request/246)
1. Use stof functions to parse hex strings as floating point params.
   A contribution from Rich Mattes
    * [Pull request 250](https://bitbucket.org/osrf/sdformat/pull-request/250)
1. Fix memory leaks.
   A contribution from Silvio Traversaro
    * [Pull request 249](https://bitbucket.org/osrf/sdformat/pull-request/249)
1. Update SDF to version 1.6: new style for representing the noise properties 
   of an `imu`
    * [Pull request 243](https://bitbucket.org/osrf/sdformat/pull-request/243)
    * [Pull request 199](https://bitbucket.org/osrf/sdformat/pull-requests/199)

## SDFormat 3.0

### SDFormat 3.7.0 (2015-11-20)

1. Add spring pass through for sdf3
     * [Design document](https://bitbucket.org/osrf/gazebo_design/pull-requests/23)
     * [Pull request 242](https://bitbucket.org/osrf/sdformat/pull-request/242)

1. Support frame specification in SDF
     * [Pull request 237](https://bitbucket.org/osrf/sdformat/pull-request/237)

1. Remove boost from SDFExtension
     * [Pull request 229](https://bitbucket.org/osrf/sdformat/pull-request/229)

### SDFormat 3.6.0 (2015-10-27)

1. Add light state
    * [Pull request 227](https://bitbucket.org/osrf/sdformat/pull-request/227)
1. redo pull request #222 for sdf3 branch
    * [Pull request 232](https://bitbucket.org/osrf/sdformat/pull-request/232)
1. Fix links in API documentation
    * [Pull request 231](https://bitbucket.org/osrf/sdformat/pull-request/231)

### SDFormat 3.5.0 (2015-10-07)

1. Camera lens description (Replaces #213)
    * [Pull request 215](https://bitbucket.org/osrf/sdformat/pull-request/215)
1. Fix shared pointer reference loop in Element and memory leak (#104)
    * [Pull request 230](https://bitbucket.org/osrf/sdformat/pull-request/230)

### SDFormat 3.4.0 (2015-10-05)

1. Support nested model states
    * [Pull request 223](https://bitbucket.org/osrf/sdformat/pull-request/223)
1. Cleaner way to set SDF_PATH for tests
    * [Pull request 226](https://bitbucket.org/osrf/sdformat/pull-request/226)

### SDFormat 3.3.0 (2015-09-15)

1. Windows Boost linking errors
    * [Pull request 206](https://bitbucket.org/osrf/sdformat/pull-request/206)
1. Nested SDF -> sdf3
    * [Pull request 221](https://bitbucket.org/osrf/sdformat/pull-request/221)
1. Pointer types
    * [Pull request 218](https://bitbucket.org/osrf/sdformat/pull-request/218)
1. Torsional friction default surface radius not infinity
    * [Pull request 217](https://bitbucket.org/osrf/sdformat/pull-request/217)

### SDFormat 3.2.2 (2015-08-24)

1. Added battery element (contribution from Olivier Crave)
     * [Pull request #204](https://bitbucket.org/osrf/sdformat/pull-request/204)
1. Torsional friction backport
     * [Pull request #211](https://bitbucket.org/osrf/sdformat/pull-request/211)
1. Allow Visual Studio 2015
     * [Pull request #208](https://bitbucket.org/osrf/sdformat/pull-request/208)

### SDFormat 3.1.1 (2015-08-03)

1. Fix tinyxml linking error
     * [Pull request #209](https://bitbucket.org/osrf/sdformat/pull-request/209)

### SDFormat 3.1.0 (2015-08-02)

1. Added logical camera sensor to SDF
     * [Pull request #207](https://bitbucket.org/osrf/sdformat/pull-request/207)

### SDFormat 3.0.0 (2015-07-24)

1. Added battery to SDF
     * [Pull request 204](https://bitbucket.org/osrf/sdformat/pull-request/204)
1. Added altimeter sensor to SDF
     * [Pull request #197](https://bitbucket.org/osrf/sdformat/pull-request/197)
1. Added magnetometer sensor to SDF
     * [Pull request 198](https://bitbucket.org/osrf/sdformat/pull-request/198)
1. Fix detection of XML parsing errors
     * [Pull request 190](https://bitbucket.org/osrf/sdformat/pull-request/190)
1. Support for fixed joints
     * [Pull request 194](https://bitbucket.org/osrf/sdformat/pull-request/194)
1. Adding iterations to state
     * [Pull request 188](https://bitbucket.org/osrf/sdformat/pull-request/188)
1. Convert to use ignition-math
     * [Pull request 173](https://bitbucket.org/osrf/sdformat/pull-request/173)
1. Add world origin to scene
     * [Pull request 183](https://bitbucket.org/osrf/sdformat/pull-request/183)
1. Fix collide bitmask
     * [Pull request 182](https://bitbucket.org/osrf/sdformat/pull-request/182)
1. Adding meta information to visuals
     * [Pull request 180](https://bitbucket.org/osrf/sdformat/pull-request/180)
1. Add projection type to gui camera
     * [Pull request 178](https://bitbucket.org/osrf/sdformat/pull-request/178)
1. Fix print description to include attribute description
     * [Pull request 170](https://bitbucket.org/osrf/sdformat/pull-request/170)
1. Add -std=c++11 flag to sdf_config.cmake.in and sdformat.pc.in, needed by downstream code
     * [Pull request 172](https://bitbucket.org/osrf/sdformat/pull-request/172)
1. Added boost::any accessor for Param and Element
     * [Pull request 166](https://bitbucket.org/osrf/sdformat/pull-request/166)
1. Remove tinyxml from dependency list
     * [Pull request 152](https://bitbucket.org/osrf/sdformat/pull-request/152)
1. Added self_collide element for model
     * [Pull request 149](https://bitbucket.org/osrf/sdformat/pull-request/149)
1. Added a collision bitmask field to sdf-1.5 and c++11 support
     * [Pull request 145](https://bitbucket.org/osrf/sdformat/pull-request/145)
1. Fix problems with latin locales and decimal numbers (issue #60)
     * [Pull request 147](https://bitbucket.org/osrf/sdformat/pull-request/147)
     * [Issue 60](https://bitbucket.org/osrf/sdformat/issues/60)

## SDFormat 2.x

1. rename cfm_damping --> implicit_spring_damper
     * [Pull request 59](https://bitbucket.org/osrf/sdformat/pull-request/59)
1. add gear_ratio and reference_body for gearbox joint.
     * [Pull request 62](https://bitbucket.org/osrf/sdformat/pull-request/62)
1. Update joint stop stiffness and dissipation
     * [Pull request 61](https://bitbucket.org/osrf/sdformat/pull-request/61)
1. Support for GNUInstallDirs
     * [Pull request 64](https://bitbucket.org/osrf/sdformat/pull-request/64)
1. `<use_true_size>` element used by DEM heightmaps
     * [Pull request 67](https://bitbucket.org/osrf/sdformat/pull-request/67)
1. Do not export urdf symbols in sdformat 1.4
     * [Pull request 75](https://bitbucket.org/osrf/sdformat/pull-request/75)
1. adding deformable properties per issue #32
     * [Pull request 78](https://bitbucket.org/osrf/sdformat/pull-request/78)
     * [Issue 32](https://bitbucket.org/osrf/sdformat/issues/32)
1. Support to use external URDF
     * [Pull request 77](https://bitbucket.org/osrf/sdformat/pull-request/77)
1. Add lighting element to visual
     * [Pull request 79](https://bitbucket.org/osrf/sdformat/pull-request/79)
1. SDF 1.5: add flag to fix joint axis frame #43 (gazebo issue 494)
     * [Pull request 83](https://bitbucket.org/osrf/sdformat/pull-request/83)
     * [Issue 43](https://bitbucket.org/osrf/sdformat/issues/43)
     * [Gazebo issue 494](https://bitbucket.org/osrf/gazebo/issues/494)
1. Implement SDF_PROTOCOL_VERSION (issue #51)
     * [Pull request 90](https://bitbucket.org/osrf/sdformat/pull-request/90)
1. Port sdformat to compile on Windows (MSVC)
     * [Pull request 101](https://bitbucket.org/osrf/sdformat/pull-request/101)
1. Separate material properties in material.sdf
     * [Pull request 104](https://bitbucket.org/osrf/sdformat/pull-request/104)
1. Add road textures (repeat pull request #104 for sdf_2.0)
     * [Pull request 105](https://bitbucket.org/osrf/sdformat/pull-request/105)
1. Add Extruded Polylines as a model
     * [Pull request 93](https://bitbucket.org/osrf/sdformat/pull-request/93)
1. Added polyline for sdf_2.0
     * [Pull request 106](https://bitbucket.org/osrf/sdformat/pull-request/106)
1. Add spring_reference and spring_stiffness tags to joint axis dynamics
     * [Pull request 102](https://bitbucket.org/osrf/sdformat/pull-request/102)
1. Fix actor static
     * [Pull request 110](https://bitbucket.org/osrf/sdformat/pull-request/110)
1. New <Population> element
     * [Pull request 112](https://bitbucket.org/osrf/sdformat/pull-request/112)
1. Add camera distortion element
     * [Pull request 120](https://bitbucket.org/osrf/sdformat/pull-request/120)
1. Inclusion of magnetic field strength sensor
     * [Pull request 123](https://bitbucket.org/osrf/sdformat/pull-request/123)
1. Properly add URDF gazebo extensions blobs to SDF joint elements
     * [Pull request 125](https://bitbucket.org/osrf/sdformat/pull-request/125)
1. Allow gui plugins to be specified in SDF
     * [Pull request 127](https://bitbucket.org/osrf/sdformat/pull-request/127)
1. Backport magnetometer
     * [Pull request 128](https://bitbucket.org/osrf/sdformat/pull-request/128)
1. Add flag for MOI rescaling to sdf 1.4
     * [Pull request 121](https://bitbucket.org/osrf/sdformat/pull-request/121)
1. Parse urdf joint friction parameters, add corresponding test
     * [Pull request 129](https://bitbucket.org/osrf/sdformat/pull-request/129)
1. Allow reading of boolean values from plugin elements.
     * [Pull request 132](https://bitbucket.org/osrf/sdformat/pull-request/132)
1. Implement generation of XML Schema files (issue #2)
     * [Pull request 91](https://bitbucket.org/osrf/sdformat/pull-request/91)
1. Fix build for OS X 10.10
     * [Pull request 135](https://bitbucket.org/osrf/sdformat/pull-request/135)
1. Improve performance in loading <include> SDF elements
     * [Pull request 138](https://bitbucket.org/osrf/sdformat/pull-request/138)
1. Added urdf gazebo extension option to disable fixed joint lumping
     * [Pull request 133](https://bitbucket.org/osrf/sdformat/pull-request/133)
1. Support urdfdom 0.3 (alternative to pull request #122)
     * [Pull request 141](https://bitbucket.org/osrf/sdformat/pull-request/141)
1. Update list of supported joint types
     * [Pull request 142](https://bitbucket.org/osrf/sdformat/pull-request/142)
1. Ignore unknown elements
     * [Pull request 148](https://bitbucket.org/osrf/sdformat/pull-request/148)
1. Physics preset attributes
     * [Pull request 146](https://bitbucket.org/osrf/sdformat/pull-request/146)
1. Backport fix for latin locales (pull request #147)
     * [Pull request 150](https://bitbucket.org/osrf/sdformat/pull-request/150)

## SDFormat 1.4

### SDFormat 1.4.8 (2013-09-06)

1. Fix inertia transformations when reducing fixed joints in URDF
    * [Pull request 48](https://bitbucket.org/osrf/sdformat/pull-request/48/fix-for-issue-22-reducing-inertia-across/diff)
1. Add <use_terrain_paging> element to support terrain paging in gazebo
    * [Pull request 47](https://bitbucket.org/osrf/sdformat/pull-request/47/add-element-inside-heightmap/diff)
1. Further reduce console output when using URDF models
    * [Pull request 46](https://bitbucket.org/osrf/sdformat/pull-request/46/convert-a-few-more-sdfwarns-to-sdflog-fix/diff)
    * [Commit](https://bitbucket.org/osrf/sdformat/commits/b15d5a1ecc57abee6691618d02d59bbc3d1b84dc)

### SDFormat 1.4.7 (2013-08-22)

1. Direct console messages to std_err
    * [Pull request 44](https://bitbucket.org/osrf/sdformat/pull-request/44/fix-19-direct-all-messages-to-std_err)

### SDFormat 1.4.6 (2013-08-20)

1. Add tags for GPS sensor and sensor noise
    * [Pull request 36](https://bitbucket.org/osrf/sdformat/pull-request/36/gps-sensor-sensor-noise-and-spherical)
1. Add tags for wireless transmitter/receiver models
    * [Pull request 34](https://bitbucket.org/osrf/sdformat/pull-request/34/transceiver-support)
    * [Pull request 43](https://bitbucket.org/osrf/sdformat/pull-request/43/updated-description-of-the-transceiver-sdf)
1. Add tags for playback of audio files in Gazebo
    * [Pull request 26](https://bitbucket.org/osrf/sdformat/pull-request/26/added-audio-tags)
    * [Pull request 35](https://bitbucket.org/osrf/sdformat/pull-request/35/move-audio-to-link-and-playback-on-contact)
1. Add tags for simbody physics parameters
    * [Pull request 32](https://bitbucket.org/osrf/sdformat/pull-request/32/merging-some-updates-from-simbody-branch)
1. Log messages to a file, reduce console output
    * [Pull request 33](https://bitbucket.org/osrf/sdformat/pull-request/33/log-messages-to-file-8)
1. Generalize ode's <provide_feedback> element
    * [Pull request 38](https://bitbucket.org/osrf/sdformat/pull-request/38/add-provide_feedback-for-bullet-joint)
1. Various bug, style and test fixes

### SDFormat 1.4.5 (2013-07-23)

1. Deprecated Gazebo's internal SDF code
1. Use templatized Get functions for retrieving values from SDF files
1. Removed dependency on ROS<|MERGE_RESOLUTION|>--- conflicted
+++ resolved
@@ -1,18 +1,13 @@
 ## SDFormat 4.0
 
-<<<<<<< HEAD
-### SDFormat 4.1.0 (2016-xx-xx)
+### SDFormat 4.x.x (20xx-xx-xx)
 
 1. Added SDF conversion functions to parser including sdf::convertFile and sdf::convertString.
     * [Pull request 266](https://bitbucket.org/osrf/sdformat/pull-request/266)
-
-=======
-### SDFormat 4.x.x (20xx-xx-xx)
 
 1. Added an upload script
     * [Pull request 256](https://bitbucket.org/osrf/sdformat/pull-request/256)
  
->>>>>>> 49a5078f
 ### SDFormat 4.0.0 (2015-01-12)
 
 1. Boost pointers and boost::function in the public API have been replaced
