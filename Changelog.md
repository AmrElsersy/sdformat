--- conflicted
+++ resolved
@@ -5,11 +5,8 @@
 1. SDF DOM: Added a document object model.
    * [Pull request 387](https://bitbucket.org/osrf/sdformat/pull-requests/387)
    * [Pull request 389](https://bitbucket.org/osrf/sdformat/pull-requests/389)
-<<<<<<< HEAD
    * [Pull request 396](https://bitbucket.org/osrf/sdformat/pull-requests/396)
-=======
    * [Pull request 397](https://bitbucket.org/osrf/sdformat/pull-requests/397)
->>>>>>> f3ccea00
 
 1. Add simplified ```readFile`` function.
    * [Pull request 347](https://bitbucket.org/osrf/sdformat/pull-requests/347)
