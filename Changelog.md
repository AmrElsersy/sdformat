--- conflicted
+++ resolved
@@ -2,8 +2,10 @@
 
 ### SDFormat 9.X.X (201X-XX-XX)
 
-<<<<<<< HEAD
-### SDFormat 9.0.1 (201X-XX-XX)
+### SDFormat 9.1.0 (201X-XX-XX)
+
+1. Add clipping for depth camera on rgbd camera sensor
+    * [Pull request 628](https://bitbucket.org/osrf/sdformat/pull-requests/628)
 
 1. Add tests to confirm that world is not allowed as child link of a joint.
     * [Pull request 634](https://bitbucket.org/osrf/sdformat/pull-requests/634)
@@ -13,10 +15,6 @@
 
 1. Enable linter for URDF parser and fix style.
     * [Pull request 631](https://bitbucket.org/osrf/sdformat/pull-requests/631)
-=======
-1. Add clipping for depth camera on rgbd camera sensor
-    * [Pull request 628](https://bitbucket.org/osrf/sdformat/pull-requests/628)
->>>>>>> 3e4e0125
 
 ### SDFormat 9.0.0 (2019-12-10)
 
