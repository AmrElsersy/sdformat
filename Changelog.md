## SDFormat 8.0

### SDFormat 8.X.X (201X-XX-XX)

<<<<<<< HEAD
1. Move private headers from include/sdf to src folder.
    * [Pull request 553](https://bitbucket.org/osrf/sdformat/pull-requests/553)
=======
### SDFormat 8.3.0 (2019-08-17)

1. Added Actor DOM
    * [Pull request 547](https://bitbucket.org/osrf/sdformat/pull-requests/547)

1. Print cmake build warnings and errors to std_err
    * [Pull request 549](https://bitbucket.org/osrf/sdformat/pull-requests/549)
>>>>>>> 9c92715a

### SDFormat 8.2.0 (2019-06-18)

1. Added RGBD Camera Sensor type.
    * [Pull request 540](https://bitbucket.org/osrf/sdformat/pull-requests/540)

### SDFormat 8.1.0 (2019-05-20)

1.  Change installation path of SDF description files to allow side-by-side installation.
    * [pull request 538](https://bitbucket.org/osrf/sdformat/pull-requests/538)

1. Added Lidar Sensor DOM. Also added `lidar` and `gpu_lidar` as sensor
   types. These two types are equivalent to `ray` and `gpu_ray`.
    * [Pull request 536](https://bitbucket.org/osrf/sdformat/pull-requests/536)

1. SDF Sensor DOM: copy update rate in copy constructor.
    * [Pull request 534](https://bitbucket.org/osrf/sdformat/pull-requests/534)

1. Added IMU Sensor DOM.
    * [Pull request 532](https://bitbucket.org/osrf/sdformat/pull-requests/532)

1. Added Camera Sensor DOM.
    * [Pull request 531](https://bitbucket.org/osrf/sdformat/pull-requests/531)

1. Added wind to link dom.
    * [Pull request 530](https://bitbucket.org/osrf/sdformat/pull-requests/530)

1. Added Sensor DOM `==` operator.
    * [Pull request 529](https://bitbucket.org/osrf/sdformat/pull-requests/529)

1. Added AirPressure SDF DOM
    * [Pull request 528](https://bitbucket.org/osrf/sdformat/pull-requests/528)

1. Update sdf noise elements
    * [Pull request 525](https://bitbucket.org/osrf/sdformat/pull-requests/525)
    * [Pull request 522](https://bitbucket.org/osrf/sdformat/pull-requests/522)

1. Apply rule of five for various DOM classes
    * [Pull request 524](https://bitbucket.org/osrf/sdformat/pull-requests/524)

1. Support setting sensor types from a string.
    * [Pull request 523](https://bitbucket.org/osrf/sdformat/pull-requests/523)

1. Added Altimeter SDF DOM
    * [Pull request 527](https://bitbucket.org/osrf/sdformat/pull-requests/527)

1. Added Magnetometer SDF DOM
    * [Pull request 518](https://bitbucket.org/osrf/sdformat/pull-requests/518)
    * [Pull request 519](https://bitbucket.org/osrf/sdformat/pull-requests/519)

1. Add Scene SDF DOM
    * [Pull request 517](https://bitbucket.org/osrf/sdformat/pull-requests/517)

1. Add PBR material SDF element
    * [Pull request 512](https://bitbucket.org/osrf/sdformat/pull-requests/512)
    * [Pull request 520](https://bitbucket.org/osrf/sdformat/pull-requests/520)
    * [Pull request 535](https://bitbucket.org/osrf/sdformat/pull-requests/535)

1. Set geometry shapes
    * [Pull request 515](https://bitbucket.org/osrf/sdformat/pull-requests/515)

1. Clarify names of libsdformat parser and SDF specification in Readme.
    * [Pull request 514](https://bitbucket.org/osrf/sdformat/pull-requests/514)

1. Disable macOS tests failing due to issue 202.
    * [Pull request 511](https://bitbucket.org/osrf/sdformat/pull-requests/511)
    * [Issue 202](https://bitbucket.org/osrf/sdformat/issues/202)

### SDFormat 8.0.0 (2019-03-01)

1. Rename depth camera from 'depth' to 'depth_camera'
    * [Pull request 507](https://bitbucket.org/osrf/sdformat/pull-requests/507)

1. Rename enum Ray to Lidar
    * [Pull request 502](https://bitbucket.org/osrf/sdformat/pull-requests/502)

1. Add support for files that have light tags in the root
    * [Pull request 499](https://bitbucket.org/osrf/sdformat/pull-requests/499)

1. Fix locale problems of std::stringstream and of Param::ValueFromString
    * [Pull request 492](https://bitbucket.org/osrf/sdformat/pull-requests/492)
    * Contribution by Silvio Traversaro

1. Add functions to set visual dom's geometry and material
    * [Pull request 490](https://bitbucket.org/osrf/sdformat/pull-requests/490)

1. Change cmake project name to sdformat8, export cmake targets
    * [Pull request 475](https://bitbucket.org/osrf/sdformat/pull-requests/475)
    * [Pull request 476](https://bitbucket.org/osrf/sdformat/pull-requests/476)

1. SDF DOM: Add copy constructor and assignment operator to Light. Add lights to Link
    * [Pull request 469](https://bitbucket.org/osrf/sdformat/pull-requests/469)

1. Make `<limit>` a required element for `<axis2>`
    * [Pull request #472](https://bitbucket.org/osrf/sdformat/pull-requests/472)

1. SDF DOM: Add DOM methods for setting axis and thread pitch in `sdf::Joint`
    * [Pull request #471](https://bitbucket.org/osrf/sdformat/pull-requests/471)
    * [Pull request #474](https://bitbucket.org/osrf/sdformat/pull-requests/474)

1. SDF DOM: Add copy constructors and assignment operator to JointAxis
    * [Pull request #470](https://bitbucket.org/osrf/sdformat/pull-requests/470)

1. Removed boost
    * [Pull request #438](https://bitbucket.org/osrf/sdformat/pull-requests/438)

1. Versioned namespace
    * [Pull request 464](https://bitbucket.org/osrf/sdformat/pull-requests/464)

1. Versioned library install
    * [Pull request 463](https://bitbucket.org/osrf/sdformat/pull-requests/463)

1. Add SetGeom to Collision
    * [Pull request 465](https://bitbucket.org/osrf/sdformat/pull-requests/465)

1. SDF DOM: Add copy/move constructors and assignment operator to Geometry
    * [Pull request 460](https://bitbucket.org/osrf/sdformat/pull-requests/460)

1. SDF DOM: Add copy/move constructors and assignment operator to Material
    * [Pull request 461](https://bitbucket.org/osrf/sdformat/pull-requests/461)

1. Add collision_detector to dart physics config
    * [Pull request 440](https://bitbucket.org/osrf/sdformat/pull-requests/440)

1. Fix cpack now that project name has version number
    * [Pull request 478](https://bitbucket.org/osrf/sdformat/pull-requests/478)

1. Animation tension
    * [Pull request 466](https://bitbucket.org/osrf/sdformat/pull-requests/466)

1. Add "geometry" for sonar collision shape
    * [Pull request 479](https://bitbucket.org/osrf/sdformat/pull-requests/479)

1. Fix Gui copy constructor
    * [Pull request 486](https://bitbucket.org/osrf/sdformat/pull-requests/486)

1. Sensor DOM
    * [Pull request 488](https://bitbucket.org/osrf/sdformat/pull-requests/488)
    * [Pull request 481](https://bitbucket.org/osrf/sdformat/pull-requests/481)

## SDFormat 7.0

### SDFormat 7.0.0 (xxxx-xx-xx)

1. Preserve XML elements that are not part of the SDF specification.
    * [Pull request 449](https://bitbucket.org/osrf/sdformat/pull-requests/449)

1. Embed SDF specification files directly in libsdformat.so.
    * [Pull request 434](https://bitbucket.org/osrf/sdformat/pull-requests/434)

1. Removed support for SDF spec versions 1.0 and 1.2
    * [Pull request #432](https://bitbucket.org/osrf/sdformat/pull-requests/432)

1. SDF DOM: Additions to the document object model.
    * [Pull request 433](https://bitbucket.org/osrf/sdformat/pull-requests/433)
    * [Pull request 441](https://bitbucket.org/osrf/sdformat/pull-requests/441)
    * [Pull request 442](https://bitbucket.org/osrf/sdformat/pull-requests/442)
    * [Pull request 445](https://bitbucket.org/osrf/sdformat/pull-requests/445)
    * [Pull request 451](https://bitbucket.org/osrf/sdformat/pull-requests/451)
    * [Pull request 455](https://bitbucket.org/osrf/sdformat/pull-requests/455)
    * [Pull request 481](https://bitbucket.org/osrf/sdformat/pull-requests/481)

1. SDF DOM: Add Element() accessor to Gui, JointAxis and World classes.
    * [Pull request 450](https://bitbucket.org/osrf/sdformat/pull-requests/450)

1. Adds the equalivent of gz sdf -d to sdformat. The command line option
   will print the full description of the SDF spec.
    * [Pull request 424](https://bitbucket.org/osrf/sdformat/pull-requests/424)

1. Adds the equalivent of gz sdf -p to sdformat. The command line option
   will convert and print the specified sdf file.
    * [Pull request 494](https://bitbucket.org/osrf/sdformat/pull-requests/494)

1. SDF DOM: Additions to the document object model.
    * [Pull request 393](https://bitbucket.org/osrf/sdformat/pull-requests/393)
    * [Pull request 394](https://bitbucket.org/osrf/sdformat/pull-requests/394)
    * [Pull request 395](https://bitbucket.org/osrf/sdformat/pull-requests/395)
    * [Pull request 396](https://bitbucket.org/osrf/sdformat/pull-requests/396)
    * [Pull request 397](https://bitbucket.org/osrf/sdformat/pull-requests/397)
    * [Pull request 406](https://bitbucket.org/osrf/sdformat/pull-requests/406)
    * [Pull request 407](https://bitbucket.org/osrf/sdformat/pull-requests/407)
    * [Pull request 410](https://bitbucket.org/osrf/sdformat/pull-requests/410)
    * [Pull request 415](https://bitbucket.org/osrf/sdformat/pull-requests/415)
    * [Pull request 420](https://bitbucket.org/osrf/sdformat/pull-requests/420)


## SDFormat 6.0

### SDFormat 6.X.X (20XX-XX-XX)

### SDFormat 6.2.0 (2019-01-17)

1. Add geometry for sonar collision shape
    * [Pull request 495](https://bitbucket.org/osrf/sdformat/pull-requests/495)

1. Add camera intrinsics (fx, fy, cx, cy, s)
    * [Pull request 496](https://bitbucket.org/osrf/sdformat/pull-requests/496)

1. Add actor trajectory tension parameter
    * [Pull request 466](https://bitbucket.org/osrf/sdformat/pull-requests/466)


### SDFormat 6.1.0 (2018-10-04)

1. Add collision\_detector to dart physics config
    * [Pull request 440](https://bitbucket.org/osrf/sdformat/pull-requests/440)

1. Fix Windows support for SDFormat6
    * [Pull request 401](https://bitbucket.org/osrf/sdformat/pull-requests/401)

1. root.sdf: default sdf version 1.6
    * [Pull request 425](https://bitbucket.org/osrf/sdformat/pull-requests/425)

1. parser\_urdf: print value of highstop instead of pointer address
    * [Pull request 408](https://bitbucket.org/osrf/sdformat/pull-requests/408)

1. Tweak error output so jenkins doesn't think it's a compiler warning
    * [Pull request 402](https://bitbucket.org/osrf/sdformat/pull-requests/402)


### SDFormat 6.0.0 (2018-01-25)

1. SDF DOM: Added a document object model.
    * [Pull request 387](https://bitbucket.org/osrf/sdformat/pull-requests/387)
    * [Pull request 389](https://bitbucket.org/osrf/sdformat/pull-requests/389)

1. Add simplified ``readFile`` function.
    * [Pull request 347](https://bitbucket.org/osrf/sdformat/pull-requests/347)

1. Remove boost::lexical cast instances
    * [Pull request 342](https://bitbucket.org/osrf/sdformat/pull-requests/342)

1. Remove boost regex and iostreams as dependencies
    * [Pull request 302](https://bitbucket.org/osrf/sdformat/pull-requests/302)

1. Change certain error checks from asserts to throwing
   sdf::AssertionInternalError, which is more appropriate for a library.
    * [Pull request 315](https://bitbucket.org/osrf/sdformat/pull-requests/315)

1. Updated the internal copy of urdfdom to 1.0, removing more of boost.
    * [Pull request 324](https://bitbucket.org/osrf/sdformat/pull-requests/324)

1. urdfdom 1.0 is now required on all platforms.
    * [Pull request 324](https://bitbucket.org/osrf/sdformat/pull-requests/324)

1. Remove boost filesystem as a dependency
    * [Pull request 335](https://bitbucket.org/osrf/sdformat/pull-requests/335)
    * [Pull request 338](https://bitbucket.org/osrf/sdformat/pull-requests/338)
    * [Pull request 339](https://bitbucket.org/osrf/sdformat/pull-requests/339)

1. Deprecated sdf::Color, and switch to use ignition::math::Color
    * [Pull request 330](https://bitbucket.org/osrf/sdformat/pull-requests/330)

## SDFormat 5.x

### SDFormat 5.x.x (2017-xx-xx)

### SDFormat 5.3.0 (2017-11-13)

1. Added wrapper around root SDF for an SDF element
    * [Pull request 378](https://bitbucket.org/osrf/sdformat/pull-request/378)
    * [Pull request 372](https://bitbucket.org/osrf/sdformat/pull-request/372)

1. Add ODE parallelization parameters: threaded islands and position correction
    * [Pull request 380](https://bitbucket.org/osrf/sdformat/pull-request/380)

1. surface.sdf: expand documentation of friction and slip coefficients
    * [Pull request 343](https://bitbucket.org/osrf/sdformat/pull-request/343)

1. Add preserveFixedJoint option to the URDF parser
    * [Pull request 352](https://bitbucket.org/osrf/sdformat/pull-request/352)

1. Add light as child of link
    * [Pull request 373](https://bitbucket.org/osrf/sdformat/pull-request/373)

### SDFormat 5.2.0 (2017-08-03)

1. Added a block for DART-specific physics properties.
    * [Pull request 369](https://bitbucket.org/osrf/sdformat/pull-requests/369)

1. Fix parser to read plugin child elements within an `<include>`
    * [Pull request 350](https://bitbucket.org/osrf/sdformat/pull-request/350)

1. Choosing models with more recent sdf version with `<include>` tag
    * [Pull request 291](https://bitbucket.org/osrf/sdformat/pull-request/291)
    * [Issue 123](https://bitbucket.org/osrf/sdformat/issues/123)

1. Added `<category_bitmask>` to 1.6 surface contact parameters
    * [Pull request 318](https://bitbucket.org/osrf/sdformat/pull-request/318)

1. Support light insertion in state
    * [Pull request 325](https://bitbucket.org/osrf/sdformat/pull-request/325)

1. Case insensitive boolean strings
    * [Pull request 322](https://bitbucket.org/osrf/sdformat/pull-request/322)

1. Enable coverage testing
    * [Pull request 317](https://bitbucket.org/osrf/sdformat/pull-request/317)

1. Add `friction_model` parameter to ode solver
    * [Pull request 294](https://bitbucket.org/osrf/sdformat/pull-request/294)
    * [Gazebo pull request 1522](https://bitbucket.org/osrf/gazebo/pull-request/1522)

1. Add cmake `@PKG_NAME@_LIBRARY_DIRS` variable to cmake config file
    * [Pull request 292](https://bitbucket.org/osrf/sdformat/pull-request/292)

### SDFormat 5.1.0 (2017-02-22)

1. Fixed `sdf::convertFile` and `sdf::convertString` always converting to latest version
    * [Pull request 320](https://bitbucket.org/osrf/sdformat/pull-requests/320)
1. Added back the ability to set sdf version at runtime
    * [Pull request 307](https://bitbucket.org/osrf/sdformat/pull-requests/307)

### SDFormat 5.0.0 (2017-01-25)

1. Removed SDFormat 4 deprecations
    * [Pull request 295](https://bitbucket.org/osrf/sdformat/pull-requests/295)

1. Added an example
    * [Pull request 275](https://bitbucket.org/osrf/sdformat/pull-requests/275)

1. Move functions that use TinyXML classes in private headers
   A contribution from Silvio Traversaro
    * [Pull request 262](https://bitbucket.org/osrf/sdformat/pull-requests/262)

1. Fix issues found by the Coverity tool
   A contribution from Olivier Crave
    * [Pull request 259](https://bitbucket.org/osrf/sdformat/pull-requests/259)

1. Add tag to allow for specification of initial joint position
    * [Pull request 279](https://bitbucket.org/osrf/sdformat/pull-requests/279)

1. Require ignition-math3 as dependency
    * [Pull request 299](https://bitbucket.org/osrf/sdformat/pull-requests/299)

1. Simplifier way of retrieving a value from SDF using Get
    * [Pull request 285](https://bitbucket.org/osrf/sdformat/pull-requests/285)

## SDFormat 4.0

### SDFormat 4.x.x (2017-xx-xx)

### SDFormat 4.4.0 (2017-10-26)

1. Add ODE parallelization parameters: threaded islands and position correction
    * [Pull request 380](https://bitbucket.org/osrf/sdformat/pull-request/380)

1. surface.sdf: expand documentation of friction and slip coefficients
    * [Pull request 343](https://bitbucket.org/osrf/sdformat/pull-request/343)

1. Add preserveFixedJoint option to the URDF parser
    * [Pull request 352](https://bitbucket.org/osrf/sdformat/pull-request/352)

1. Add light as child of link
    * [Pull request 373](https://bitbucket.org/osrf/sdformat/pull-request/373)

### SDFormat 4.3.2 (2017-07-19)

1. Add documentation for `Element::GetFirstElement()` and `Element::GetNextElement()`
    * [Pull request 341](https://bitbucket.org/osrf/sdformat/pull-request/341)

1. Fix parser to read plugin child elements within an `<include>`
    * [Pull request 350](https://bitbucket.org/osrf/sdformat/pull-request/350)

### SDFormat 4.3.1 (2017-03-24)

1. Fix segmentation Fault in `sdf::getBestSupportedModelVersion`
    * [Pull request 327](https://bitbucket.org/osrf/sdformat/pull-requests/327)
    * [Issue 152](https://bitbucket.org/osrf/sdformat/issues/152)

### SDFormat 4.3.0 (2017-03-20)

1. Choosing models with more recent sdf version with `<include>` tag
    * [Pull request 291](https://bitbucket.org/osrf/sdformat/pull-request/291)
    * [Issue 123](https://bitbucket.org/osrf/sdformat/issues/123)

1. Added `<category_bitmask>` to 1.6 surface contact parameters
    * [Pull request 318](https://bitbucket.org/osrf/sdformat/pull-request/318)

1. Support light insertion in state
    * [Pull request 325](https://bitbucket.org/osrf/sdformat/pull-request/325)

1. Case insensitive boolean strings
    * [Pull request 322](https://bitbucket.org/osrf/sdformat/pull-request/322)

1. Enable coverage testing
    * [Pull request 317](https://bitbucket.org/osrf/sdformat/pull-request/317)

1. Add `friction_model` parameter to ode solver
    * [Pull request 294](https://bitbucket.org/osrf/sdformat/pull-request/294)
    * [Gazebo pull request 1522](https://bitbucket.org/osrf/gazebo/pull-request/1522)

1. Added `sampling` parameter to `<heightmap>` SDF element.
    * [Pull request 293](https://bitbucket.org/osrf/sdformat/pull-request/293)

1. Added Migration guide
    * [Pull request 290](https://bitbucket.org/osrf/sdformat/pull-request/290)

1. Add cmake `@PKG_NAME@_LIBRARY_DIRS` variable to cmake config file
    * [Pull request 292](https://bitbucket.org/osrf/sdformat/pull-request/292)

### SDFormat 4.2.0 (2016-10-10)

1. Added tag to specify ODE friction model.
    * [Pull request 294](https://bitbucket.org/osrf/sdformat/pull-request/294)

1. Fix URDF to SDF `self_collide` bug.
    * [Pull request 287](https://bitbucket.org/osrf/sdformat/pull-request/287)

1. Added IMU orientation specification to SDF.
    * [Pull request 284](https://bitbucket.org/osrf/sdformat/pull-request/284)

### SDFormat 4.1.1 (2016-07-08)

1. Added documentation and animation to `<actor>` element.
    * [Pull request 280](https://bitbucket.org/osrf/sdformat/pull-request/280)

1. Added tag to specify initial joint position
    * [Pull request 279](https://bitbucket.org/osrf/sdformat/pull-request/279)

### SDFormat 4.1.0 (2016-04-01)

1. Added SDF conversion functions to parser including sdf::convertFile and sdf::convertString.
    * [Pull request 266](https://bitbucket.org/osrf/sdformat/pull-request/266)

1. Added an upload script
    * [Pull request 256](https://bitbucket.org/osrf/sdformat/pull-request/256)

### SDFormat 4.0.0 (2015-01-12)

1. Boost pointers and boost::function in the public API have been replaced
   by their std::equivalents (C++11 standard)
1. Move gravity and magnetic_field tags from physics to world
    * [Pull request 247](https://bitbucket.org/osrf/sdformat/pull-request/247)
1. Switch lump link prefix from lump:: to lump_
    * [Pull request 245](https://bitbucket.org/osrf/sdformat/pull-request/245)
1. New <wind> element.
   A contribution from Olivier Crave
    * [Pull request 240](https://bitbucket.org/osrf/sdformat/pull-request/240)
1. Add scale to model state
    * [Pull request 246](https://bitbucket.org/osrf/sdformat/pull-request/246)
1. Use stof functions to parse hex strings as floating point params.
   A contribution from Rich Mattes
    * [Pull request 250](https://bitbucket.org/osrf/sdformat/pull-request/250)
1. Fix memory leaks.
   A contribution from Silvio Traversaro
    * [Pull request 249](https://bitbucket.org/osrf/sdformat/pull-request/249)
1. Update SDF to version 1.6: new style for representing the noise properties
   of an `imu`
    * [Pull request 243](https://bitbucket.org/osrf/sdformat/pull-request/243)
    * [Pull request 199](https://bitbucket.org/osrf/sdformat/pull-requests/199)

## SDFormat 3.0

### SDFormat 3.X.X (201X-XX-XX)

1. Improve precision of floating point parameters
     * [Pull request 273](https://bitbucket.org/osrf/sdformat/pull-requests/273)
     * [Pull request 276](https://bitbucket.org/osrf/sdformat/pull-requests/276)

### SDFormat 3.7.0 (2015-11-20)

1. Add spring pass through for sdf3
     * [Design document](https://bitbucket.org/osrf/gazebo_design/pull-requests/23)
     * [Pull request 242](https://bitbucket.org/osrf/sdformat/pull-request/242)

1. Support frame specification in SDF
     * [Pull request 237](https://bitbucket.org/osrf/sdformat/pull-request/237)

1. Remove boost from SDFExtension
     * [Pull request 229](https://bitbucket.org/osrf/sdformat/pull-request/229)

### SDFormat 3.6.0 (2015-10-27)

1. Add light state
    * [Pull request 227](https://bitbucket.org/osrf/sdformat/pull-request/227)
1. redo pull request #222 for sdf3 branch
    * [Pull request 232](https://bitbucket.org/osrf/sdformat/pull-request/232)
1. Fix links in API documentation
    * [Pull request 231](https://bitbucket.org/osrf/sdformat/pull-request/231)

### SDFormat 3.5.0 (2015-10-07)

1. Camera lens description (Replaces #213)
    * [Pull request 215](https://bitbucket.org/osrf/sdformat/pull-request/215)
1. Fix shared pointer reference loop in Element and memory leak (#104)
    * [Pull request 230](https://bitbucket.org/osrf/sdformat/pull-request/230)

### SDFormat 3.4.0 (2015-10-05)

1. Support nested model states
    * [Pull request 223](https://bitbucket.org/osrf/sdformat/pull-request/223)
1. Cleaner way to set SDF_PATH for tests
    * [Pull request 226](https://bitbucket.org/osrf/sdformat/pull-request/226)

### SDFormat 3.3.0 (2015-09-15)

1. Windows Boost linking errors
    * [Pull request 206](https://bitbucket.org/osrf/sdformat/pull-request/206)
1. Nested SDF -> sdf3
    * [Pull request 221](https://bitbucket.org/osrf/sdformat/pull-request/221)
1. Pointer types
    * [Pull request 218](https://bitbucket.org/osrf/sdformat/pull-request/218)
1. Torsional friction default surface radius not infinity
    * [Pull request 217](https://bitbucket.org/osrf/sdformat/pull-request/217)

### SDFormat 3.2.2 (2015-08-24)

1. Added battery element (contribution from Olivier Crave)
     * [Pull request #204](https://bitbucket.org/osrf/sdformat/pull-request/204)
1. Torsional friction backport
     * [Pull request #211](https://bitbucket.org/osrf/sdformat/pull-request/211)
1. Allow Visual Studio 2015
     * [Pull request #208](https://bitbucket.org/osrf/sdformat/pull-request/208)

### SDFormat 3.1.1 (2015-08-03)

1. Fix tinyxml linking error
     * [Pull request #209](https://bitbucket.org/osrf/sdformat/pull-request/209)

### SDFormat 3.1.0 (2015-08-02)

1. Added logical camera sensor to SDF
     * [Pull request #207](https://bitbucket.org/osrf/sdformat/pull-request/207)

### SDFormat 3.0.0 (2015-07-24)

1. Added battery to SDF
     * [Pull request 204](https://bitbucket.org/osrf/sdformat/pull-request/204)
1. Added altimeter sensor to SDF
     * [Pull request #197](https://bitbucket.org/osrf/sdformat/pull-request/197)
1. Added magnetometer sensor to SDF
     * [Pull request 198](https://bitbucket.org/osrf/sdformat/pull-request/198)
1. Fix detection of XML parsing errors
     * [Pull request 190](https://bitbucket.org/osrf/sdformat/pull-request/190)
1. Support for fixed joints
     * [Pull request 194](https://bitbucket.org/osrf/sdformat/pull-request/194)
1. Adding iterations to state
     * [Pull request 188](https://bitbucket.org/osrf/sdformat/pull-request/188)
1. Convert to use ignition-math
     * [Pull request 173](https://bitbucket.org/osrf/sdformat/pull-request/173)
1. Add world origin to scene
     * [Pull request 183](https://bitbucket.org/osrf/sdformat/pull-request/183)
1. Fix collide bitmask
     * [Pull request 182](https://bitbucket.org/osrf/sdformat/pull-request/182)
1. Adding meta information to visuals
     * [Pull request 180](https://bitbucket.org/osrf/sdformat/pull-request/180)
1. Add projection type to gui camera
     * [Pull request 178](https://bitbucket.org/osrf/sdformat/pull-request/178)
1. Fix print description to include attribute description
     * [Pull request 170](https://bitbucket.org/osrf/sdformat/pull-request/170)
1. Add -std=c++11 flag to sdf_config.cmake.in and sdformat.pc.in, needed by downstream code
     * [Pull request 172](https://bitbucket.org/osrf/sdformat/pull-request/172)
1. Added boost::any accessor for Param and Element
     * [Pull request 166](https://bitbucket.org/osrf/sdformat/pull-request/166)
1. Remove tinyxml from dependency list
     * [Pull request 152](https://bitbucket.org/osrf/sdformat/pull-request/152)
1. Added self_collide element for model
     * [Pull request 149](https://bitbucket.org/osrf/sdformat/pull-request/149)
1. Added a collision bitmask field to sdf-1.5 and c++11 support
     * [Pull request 145](https://bitbucket.org/osrf/sdformat/pull-request/145)
1. Fix problems with latin locales and decimal numbers (issue #60)
     * [Pull request 147](https://bitbucket.org/osrf/sdformat/pull-request/147)
     * [Issue 60](https://bitbucket.org/osrf/sdformat/issues/60)

## SDFormat 2.x

1. rename cfm_damping --> implicit_spring_damper
     * [Pull request 59](https://bitbucket.org/osrf/sdformat/pull-request/59)
1. add gear_ratio and reference_body for gearbox joint.
     * [Pull request 62](https://bitbucket.org/osrf/sdformat/pull-request/62)
1. Update joint stop stiffness and dissipation
     * [Pull request 61](https://bitbucket.org/osrf/sdformat/pull-request/61)
1. Support for GNUInstallDirs
     * [Pull request 64](https://bitbucket.org/osrf/sdformat/pull-request/64)
1. `<use_true_size>` element used by DEM heightmaps
     * [Pull request 67](https://bitbucket.org/osrf/sdformat/pull-request/67)
1. Do not export urdf symbols in sdformat 1.4
     * [Pull request 75](https://bitbucket.org/osrf/sdformat/pull-request/75)
1. adding deformable properties per issue #32
     * [Pull request 78](https://bitbucket.org/osrf/sdformat/pull-request/78)
     * [Issue 32](https://bitbucket.org/osrf/sdformat/issues/32)
1. Support to use external URDF
     * [Pull request 77](https://bitbucket.org/osrf/sdformat/pull-request/77)
1. Add lighting element to visual
     * [Pull request 79](https://bitbucket.org/osrf/sdformat/pull-request/79)
1. SDF 1.5: add flag to fix joint axis frame #43 (gazebo issue 494)
     * [Pull request 83](https://bitbucket.org/osrf/sdformat/pull-request/83)
     * [Issue 43](https://bitbucket.org/osrf/sdformat/issues/43)
     * [Gazebo issue 494](https://bitbucket.org/osrf/gazebo/issues/494)
1. Implement SDF_PROTOCOL_VERSION (issue #51)
     * [Pull request 90](https://bitbucket.org/osrf/sdformat/pull-request/90)
1. Port sdformat to compile on Windows (MSVC)
     * [Pull request 101](https://bitbucket.org/osrf/sdformat/pull-request/101)
1. Separate material properties in material.sdf
     * [Pull request 104](https://bitbucket.org/osrf/sdformat/pull-request/104)
1. Add road textures (repeat pull request #104 for sdf_2.0)
     * [Pull request 105](https://bitbucket.org/osrf/sdformat/pull-request/105)
1. Add Extruded Polylines as a model
     * [Pull request 93](https://bitbucket.org/osrf/sdformat/pull-request/93)
1. Added polyline for sdf_2.0
     * [Pull request 106](https://bitbucket.org/osrf/sdformat/pull-request/106)
1. Add spring_reference and spring_stiffness tags to joint axis dynamics
     * [Pull request 102](https://bitbucket.org/osrf/sdformat/pull-request/102)
1. Fix actor static
     * [Pull request 110](https://bitbucket.org/osrf/sdformat/pull-request/110)
1. New <Population> element
     * [Pull request 112](https://bitbucket.org/osrf/sdformat/pull-request/112)
1. Add camera distortion element
     * [Pull request 120](https://bitbucket.org/osrf/sdformat/pull-request/120)
1. Inclusion of magnetic field strength sensor
     * [Pull request 123](https://bitbucket.org/osrf/sdformat/pull-request/123)
1. Properly add URDF gazebo extensions blobs to SDF joint elements
     * [Pull request 125](https://bitbucket.org/osrf/sdformat/pull-request/125)
1. Allow gui plugins to be specified in SDF
     * [Pull request 127](https://bitbucket.org/osrf/sdformat/pull-request/127)
1. Backport magnetometer
     * [Pull request 128](https://bitbucket.org/osrf/sdformat/pull-request/128)
1. Add flag for MOI rescaling to sdf 1.4
     * [Pull request 121](https://bitbucket.org/osrf/sdformat/pull-request/121)
1. Parse urdf joint friction parameters, add corresponding test
     * [Pull request 129](https://bitbucket.org/osrf/sdformat/pull-request/129)
1. Allow reading of boolean values from plugin elements.
     * [Pull request 132](https://bitbucket.org/osrf/sdformat/pull-request/132)
1. Implement generation of XML Schema files (issue #2)
     * [Pull request 91](https://bitbucket.org/osrf/sdformat/pull-request/91)
1. Fix build for OS X 10.10
     * [Pull request 135](https://bitbucket.org/osrf/sdformat/pull-request/135)
1. Improve performance in loading <include> SDF elements
     * [Pull request 138](https://bitbucket.org/osrf/sdformat/pull-request/138)
1. Added urdf gazebo extension option to disable fixed joint lumping
     * [Pull request 133](https://bitbucket.org/osrf/sdformat/pull-request/133)
1. Support urdfdom 0.3 (alternative to pull request #122)
     * [Pull request 141](https://bitbucket.org/osrf/sdformat/pull-request/141)
1. Update list of supported joint types
     * [Pull request 142](https://bitbucket.org/osrf/sdformat/pull-request/142)
1. Ignore unknown elements
     * [Pull request 148](https://bitbucket.org/osrf/sdformat/pull-request/148)
1. Physics preset attributes
     * [Pull request 146](https://bitbucket.org/osrf/sdformat/pull-request/146)
1. Backport fix for latin locales (pull request #147)
     * [Pull request 150](https://bitbucket.org/osrf/sdformat/pull-request/150)

## SDFormat 1.4

### SDFormat 1.4.8 (2013-09-06)

1. Fix inertia transformations when reducing fixed joints in URDF
    * [Pull request 48](https://bitbucket.org/osrf/sdformat/pull-request/48/fix-for-issue-22-reducing-inertia-across/diff)
1. Add <use_terrain_paging> element to support terrain paging in gazebo
    * [Pull request 47](https://bitbucket.org/osrf/sdformat/pull-request/47/add-element-inside-heightmap/diff)
1. Further reduce console output when using URDF models
    * [Pull request 46](https://bitbucket.org/osrf/sdformat/pull-request/46/convert-a-few-more-sdfwarns-to-sdflog-fix/diff)
    * [Commit](https://bitbucket.org/osrf/sdformat/commits/b15d5a1ecc57abee6691618d02d59bbc3d1b84dc)

### SDFormat 1.4.7 (2013-08-22)

1. Direct console messages to std_err
    * [Pull request 44](https://bitbucket.org/osrf/sdformat/pull-request/44/fix-19-direct-all-messages-to-std_err)

### SDFormat 1.4.6 (2013-08-20)

1. Add tags for GPS sensor and sensor noise
    * [Pull request 36](https://bitbucket.org/osrf/sdformat/pull-request/36/gps-sensor-sensor-noise-and-spherical)
1. Add tags for wireless transmitter/receiver models
    * [Pull request 34](https://bitbucket.org/osrf/sdformat/pull-request/34/transceiver-support)
    * [Pull request 43](https://bitbucket.org/osrf/sdformat/pull-request/43/updated-description-of-the-transceiver-sdf)
1. Add tags for playback of audio files in Gazebo
    * [Pull request 26](https://bitbucket.org/osrf/sdformat/pull-request/26/added-audio-tags)
    * [Pull request 35](https://bitbucket.org/osrf/sdformat/pull-request/35/move-audio-to-link-and-playback-on-contact)
1. Add tags for simbody physics parameters
    * [Pull request 32](https://bitbucket.org/osrf/sdformat/pull-request/32/merging-some-updates-from-simbody-branch)
1. Log messages to a file, reduce console output
    * [Pull request 33](https://bitbucket.org/osrf/sdformat/pull-request/33/log-messages-to-file-8)
1. Generalize ode's <provide_feedback> element
    * [Pull request 38](https://bitbucket.org/osrf/sdformat/pull-request/38/add-provide_feedback-for-bullet-joint)
1. Various bug, style and test fixes

### SDFormat 1.4.5 (2013-07-23)

1. Deprecated Gazebo's internal SDF code
1. Use templatized Get functions for retrieving values from SDF files
1. Removed dependency on ROS<|MERGE_RESOLUTION|>--- conflicted
+++ resolved
@@ -2,10 +2,9 @@
 
 ### SDFormat 8.X.X (201X-XX-XX)
 
-<<<<<<< HEAD
 1. Move private headers from include/sdf to src folder.
     * [Pull request 553](https://bitbucket.org/osrf/sdformat/pull-requests/553)
-=======
+
 ### SDFormat 8.3.0 (2019-08-17)
 
 1. Added Actor DOM
@@ -13,7 +12,6 @@
 
 1. Print cmake build warnings and errors to std_err
     * [Pull request 549](https://bitbucket.org/osrf/sdformat/pull-requests/549)
->>>>>>> 9c92715a
 
 ### SDFormat 8.2.0 (2019-06-18)
 
