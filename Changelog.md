## SDFormat 10.X

### SDFormat 10.X.X (202X-XX-XX)

<<<<<<< HEAD
1. Changed the default radius of a Cylinder from 1.0 to 0.5 meters.
    * [Pull request xxx](https://bitbucket.org/osrf/sdformat/pull-requests/xxx)

=======
>>>>>>> 8279b7a0
## SDFormat 9.X

### SDFormat 9.X.X (202X-XX-XX)

1. Added accessors to `ignition::math::[Boxd, Cylinderd, Planed, Sphered]`
   in the matching `sdf::[Box, Cylinder, Plane, Sphere]` classes.
    * [Pull request 639](https://bitbucket.org/osrf/sdformat/pull-requests/639)

### SDFormat 9.1.0 (201X-XX-XX)

1. sdf 1.7: remove `//world/joint` element since it has never been used.
    * [Pull request 637](https://bitbucket.org/osrf/sdformat/pull-requests/637)

1. Add clipping for depth camera on rgbd camera sensor
    * [Pull request 628](https://bitbucket.org/osrf/sdformat/pull-requests/628)

1. Add tests to confirm that world is not allowed as child link of a joint.
    * [Pull request 634](https://bitbucket.org/osrf/sdformat/pull-requests/634)

1. Fix link pose multiplication for URDF.
    * [Pull request 630](https://bitbucket.org/osrf/sdformat/pull-requests/630)

1. Enable linter for URDF parser and fix style.
    * [Pull request 631](https://bitbucket.org/osrf/sdformat/pull-requests/631)

1. Converter: fix memory leak pointed out by ASan.
    * [Pull request 638](https://bitbucket.org/osrf/sdformat/pull-requests/638)

### SDFormat 9.0.0 (2019-12-10)

1. Move recursiveSameTypeUniqueNames from ign.cc to parser.cc and make public.
    * [Pull request 606](https://bitbucket.org/osrf/sdformat/pull-requests/606)

1. Check that joints have valid parent and child names in `ign sdf --check`.
    * [Pull request 609](https://bitbucket.org/osrf/sdformat/pull-requests/609)

1. Model DOM: error when trying to load nested models, which aren't yet supported.
    * [Pull request 610](https://bitbucket.org/osrf/sdformat/pull-requests/610)

1. Use consistent namespaces in Filesystem.
    * [Pull request 567](https://bitbucket.org/osrf/sdformat/pull-requests/567)

1. Enforce rules about reserved names and unique names among sibling elements.
    * [Pull request 600](https://bitbucket.org/osrf/sdformat/pull-requests/600)

1. Relax name checking, so name collisions generate warnings and names are automatically changed.
    * [Pull request 621](https://bitbucket.org/osrf/sdformat/pull-requests/621)

1. Unversioned library name for ign tool commands.
    * [Pull request 612](https://bitbucket.org/osrf/sdformat/pull-requests/612)

1. Initial version of sdformat 1.7 specification.
    * [Pull request 588](https://bitbucket.org/osrf/sdformat/pull-requests/588)

1. Converter: add `<map>` element for converting fixed values.
    * [Pull request 580](https://bitbucket.org/osrf/sdformat/pull-requests/580)

1. Converter: add `descendant_name` attribute to recursively search for elements to convert.
    * [Pull request 596](https://bitbucket.org/osrf/sdformat/pull-requests/596)

1. sdf 1.7: replace `use_parent_model_frame` element with `//axis/xyz/@expressed_in` attribute.
    * [Pull request 589](https://bitbucket.org/osrf/sdformat/pull-requests/589)

1. sdf 1.7: replace `//pose/@frame` attribute with `//pose/@relative_to` attribute.
    * [Pull request 597](https://bitbucket.org/osrf/sdformat/pull-requests/597)

1. sdf 1.7: add `//model/@canonical_link` attribute and require models to have at least one link.
    * [Pull request 601](https://bitbucket.org/osrf/sdformat/pull-requests/601)

1. Static models: allow them to have no links and skip building FrameAttachedToGraph.
    * [Pull request 626](https://bitbucket.org/osrf/sdformat/pull-requests/626)

1. sdf 1.7: add `//frame/attached_to`, only allow frames in model and world, add Frame DOM.
    * [pull request 603](https://bitbucket.org/osrf/sdformat/pull-requests/603)

1. FrameSemantics API: add FrameAttachedToGraph and functions for building graph and resolving attached-to body.
    * [Pull request 613](https://bitbucket.org/osrf/sdformat/pull-requests/613)

1. FrameSemantics API: add PoseRelativeToGraph and functions for building graph and resolving poses.
    * [Pull request 614](https://bitbucket.org/osrf/sdformat/pull-requests/614)

1. Build and validate graphs during Model::Load and World::Load.
    * [Pull request 615](https://bitbucket.org/osrf/sdformat/pull-requests/615)

1. Add SemanticPose class with implementation for Link.
    * [Pull request 616](https://bitbucket.org/osrf/sdformat/pull-requests/616)

1. Add JointAxis::ResolveXyz and Joint::SemanticPose.
    * [Pull request 617](https://bitbucket.org/osrf/sdformat/pull-requests/617)

1. Implement SemanticPose() for Collision, Frame, Light, Model, Sensor, Visual.
    * [Pull request 618](https://bitbucket.org/osrf/sdformat/pull-requests/618)

1. Add Frame::ResolveAttachedToBody API for resolving the attached-to body of a frame.
    * [Pull request 619](https://bitbucket.org/osrf/sdformat/pull-requests/619)

1. DOM API: deprecate `(Set)?PoseFrame` API and replace with `(Set)?PoseRelativeTo`
    * [Pull request 598](https://bitbucket.org/osrf/sdformat/pull-requests/598)

1. DOM API: deprecate `(Set)?Pose` API and replace with `(Set)?RawPose`
    * [Pull request 599](https://bitbucket.org/osrf/sdformat/pull-requests/599)

1. Hide FrameSemantics implementation.
    * [Pull request 622](https://bitbucket.org/osrf/sdformat/pull-requests/622)
    * [Pull request 623](https://bitbucket.org/osrf/sdformat/pull-requests/623)

## SDFormat 8.0

### SDFormat 8.X.X (201X-XX-XX)

### SDFormat 8.7.0 (201X-12-13)

1. Remove some URDF error messages
    * [Pull request 605](https://bitbucket.org/osrf/sdformat/pull-requests/605)

1. Fix parsing URDF without <material> inside <gazebo>
    * [Pull request 608](https://bitbucket.org/osrf/sdformat/pull-requests/608)

1. Backport URDF multiplication and linter
    * [Pull request 632](https://bitbucket.org/osrf/sdformat/pull-requests/632)

1. Add clipping for depth camera on rgbd camera sensor
    * [Pull request 628](https://bitbucket.org/osrf/sdformat/pull-requests/628)

### SDFormat 8.6.1 (2019-12-05)

1. Unversioned lib name for cmds
    * [Pull request 612](https://bitbucket.org/osrf/sdformat/pull-requests/612)

### SDFormat 8.6.0 (2019-11-20)

1. configure.bat: use ign-math6, not gz11
    * [Pull request 595](https://bitbucket.org/osrf/sdformat/pull-requests/595)

1. Set `sdformat8_PKGCONFIG_*` variables in cmake config instead of `SDFormat_PKGCONFIG*`.
    * [Pull request 594](https://bitbucket.org/osrf/sdformat/pull-requests/594)

1. Relax cmake check to allow compiling with gcc-7.
    * [Pull request 592](https://bitbucket.org/osrf/sdformat/pull-requests/592)

1. Use custom callbacks when reading file (support Fuel URIs).
    * [Pull request 591](https://bitbucket.org/osrf/sdformat/pull-requests/591)

1. Update visual DOM to parse `cast_shadows` property of a visual.
    * [Pull request 590](https://bitbucket.org/osrf/sdformat/pull-requests/590)

1. Build `Utils_TEST` with Utils.cc explicitly passed since its symbols are not visible.
    * [Pull request 572](https://bitbucket.org/osrf/sdformat/pull-requests/572)

### SDFormat 8.5.0 (2019-11-06)

1. Add `thermal_camera` sensor type
    * [Pull request 586](https://bitbucket.org/osrf/sdformat/pull-requests/586)

1. Use inline namespaces in Utils.cc
    * [Pull request 574](https://bitbucket.org/osrf/sdformat/pull-requests/574)

1. Convert `ign sdf` file inputs to absolute paths before processing them
    * [Pull request 583](https://bitbucket.org/osrf/sdformat/pull-requests/583)

1. Add `emissive_map` to material sdf
    * [Pull request 585](https://bitbucket.org/osrf/sdformat/pull-requests/585)

1. Converter: fix bug when converting across multiple versions.
    * [Pull request 584](https://bitbucket.org/osrf/sdformat/pull-requests/584)
    * [Pull request 573](https://bitbucket.org/osrf/sdformat/pull-requests/573)

### SDFormat 8.4.0 (2019-10-22)

1. Accept relative path in `<uri>`.
    * [Pull request 558](https://bitbucket.org/osrf/sdformat/pull-requests/558)

1. Element: don't print unset attributes.
    * [Pull request 571](https://bitbucket.org/osrf/sdformat/pull-requests/571)
    * [Pull request 576](https://bitbucket.org/osrf/sdformat/pull-requests/576)

1. Lidar.hh: remove 'using namespace ignition'.
    * [Pull request 577](https://bitbucket.org/osrf/sdformat/pull-requests/577)

1. Parse urdf files to sdf 1.5 instead of 1.4 to avoid `use_parent_model_frame`.
    * [Pull request 575](https://bitbucket.org/osrf/sdformat/pull-requests/575)

1. Set camera intrinsics axis skew (s) default value to 0
    * [Pull request 504](https://bitbucket.org/osrf/sdformat/pull-requests/504)

1. SDF Root DOM: add ActorCount, ActorByIndex, and ActorNameExists.
    * [Pull request 566](https://bitbucket.org/osrf/sdformat/pull-requests/566)

1. Avoid hardcoding /machine:x64 flag on 64-bit on MSVC with CMake >= 3.5.
    * [Pull request 565](https://bitbucket.org/osrf/sdformat/pull-requests/565)

1. Move private headers from include/sdf to src folder.
    * [Pull request 553](https://bitbucket.org/osrf/sdformat/pull-requests/553)

1. Fix ign library path on macOS.
    * [Pull request 542](https://bitbucket.org/osrf/sdformat/pull-requests/542)
    * [Pull request 564](https://bitbucket.org/osrf/sdformat/pull-requests/564)

1. Use `ign sdf --check` to check sibling elements of the same type for non-unique names.
    * [Pull request 554](https://bitbucket.org/osrf/sdformat/pull-requests/554)

1. Converter: remove all matching elements specified by `<remove>` tag.
    * [Pull request 551](https://bitbucket.org/osrf/sdformat/pull-requests/551)

### SDFormat 8.3.0 (2019-08-17)

1. Added Actor DOM
    * [Pull request 547](https://bitbucket.org/osrf/sdformat/pull-requests/547)

1. Print cmake build warnings and errors to std_err
    * [Pull request 549](https://bitbucket.org/osrf/sdformat/pull-requests/549)

### SDFormat 8.2.0 (2019-06-18)

1. Added RGBD Camera Sensor type.
    * [Pull request 540](https://bitbucket.org/osrf/sdformat/pull-requests/540)

### SDFormat 8.1.0 (2019-05-20)

1.  Change installation path of SDF description files to allow side-by-side installation.
    * [pull request 538](https://bitbucket.org/osrf/sdformat/pull-requests/538)

1. Added Lidar Sensor DOM. Also added `lidar` and `gpu_lidar` as sensor
   types. These two types are equivalent to `ray` and `gpu_ray`.
    * [Pull request 536](https://bitbucket.org/osrf/sdformat/pull-requests/536)

1. SDF Sensor DOM: copy update rate in copy constructor.
    * [Pull request 534](https://bitbucket.org/osrf/sdformat/pull-requests/534)

1. Added IMU Sensor DOM.
    * [Pull request 532](https://bitbucket.org/osrf/sdformat/pull-requests/532)

1. Added Camera Sensor DOM.
    * [Pull request 531](https://bitbucket.org/osrf/sdformat/pull-requests/531)

1. Added wind to link dom.
    * [Pull request 530](https://bitbucket.org/osrf/sdformat/pull-requests/530)

1. Added Sensor DOM `==` operator.
    * [Pull request 529](https://bitbucket.org/osrf/sdformat/pull-requests/529)

1. Added AirPressure SDF DOM
    * [Pull request 528](https://bitbucket.org/osrf/sdformat/pull-requests/528)

1. Update sdf noise elements
    * [Pull request 525](https://bitbucket.org/osrf/sdformat/pull-requests/525)
    * [Pull request 522](https://bitbucket.org/osrf/sdformat/pull-requests/522)

1. Apply rule of five for various DOM classes
    * [Pull request 524](https://bitbucket.org/osrf/sdformat/pull-requests/524)

1. Support setting sensor types from a string.
    * [Pull request 523](https://bitbucket.org/osrf/sdformat/pull-requests/523)

1. Added Altimeter SDF DOM
    * [Pull request 527](https://bitbucket.org/osrf/sdformat/pull-requests/527)

1. Added Magnetometer SDF DOM
    * [Pull request 518](https://bitbucket.org/osrf/sdformat/pull-requests/518)
    * [Pull request 519](https://bitbucket.org/osrf/sdformat/pull-requests/519)

1. Add Scene SDF DOM
    * [Pull request 517](https://bitbucket.org/osrf/sdformat/pull-requests/517)

1. Add PBR material SDF element
    * [Pull request 512](https://bitbucket.org/osrf/sdformat/pull-requests/512)
    * [Pull request 520](https://bitbucket.org/osrf/sdformat/pull-requests/520)
    * [Pull request 535](https://bitbucket.org/osrf/sdformat/pull-requests/535)

1. Set geometry shapes
    * [Pull request 515](https://bitbucket.org/osrf/sdformat/pull-requests/515)

1. Clarify names of libsdformat parser and SDF specification in Readme.
    * [Pull request 514](https://bitbucket.org/osrf/sdformat/pull-requests/514)

1. Disable macOS tests failing due to issue 202.
    * [Pull request 511](https://bitbucket.org/osrf/sdformat/pull-requests/511)
    * [Issue 202](https://bitbucket.org/osrf/sdformat/issues/202)

### SDFormat 8.0.0 (2019-03-01)

1. Rename depth camera from 'depth' to 'depth_camera'
    * [Pull request 507](https://bitbucket.org/osrf/sdformat/pull-requests/507)

1. Rename enum Ray to Lidar
    * [Pull request 502](https://bitbucket.org/osrf/sdformat/pull-requests/502)

1. Add support for files that have light tags in the root
    * [Pull request 499](https://bitbucket.org/osrf/sdformat/pull-requests/499)

1. Fix locale problems of std::stringstream and of Param::ValueFromString
    * [Pull request 492](https://bitbucket.org/osrf/sdformat/pull-requests/492)
    * Contribution by Silvio Traversaro

1. Add functions to set visual dom's geometry and material
    * [Pull request 490](https://bitbucket.org/osrf/sdformat/pull-requests/490)

1. Change cmake project name to sdformat8, export cmake targets
    * [Pull request 475](https://bitbucket.org/osrf/sdformat/pull-requests/475)
    * [Pull request 476](https://bitbucket.org/osrf/sdformat/pull-requests/476)

1. SDF DOM: Add copy constructor and assignment operator to Light. Add lights to Link
    * [Pull request 469](https://bitbucket.org/osrf/sdformat/pull-requests/469)

1. Make `<limit>` a required element for `<axis2>`
    * [Pull request #472](https://bitbucket.org/osrf/sdformat/pull-requests/472)

1. SDF DOM: Add DOM methods for setting axis and thread pitch in `sdf::Joint`
    * [Pull request #471](https://bitbucket.org/osrf/sdformat/pull-requests/471)
    * [Pull request #474](https://bitbucket.org/osrf/sdformat/pull-requests/474)

1. SDF DOM: Add copy constructors and assignment operator to JointAxis
    * [Pull request #470](https://bitbucket.org/osrf/sdformat/pull-requests/470)

1. Removed boost
    * [Pull request #438](https://bitbucket.org/osrf/sdformat/pull-requests/438)

1. Versioned namespace
    * [Pull request 464](https://bitbucket.org/osrf/sdformat/pull-requests/464)

1. Versioned library install
    * [Pull request 463](https://bitbucket.org/osrf/sdformat/pull-requests/463)

1. Add SetGeom to Collision
    * [Pull request 465](https://bitbucket.org/osrf/sdformat/pull-requests/465)

1. SDF DOM: Add copy/move constructors and assignment operator to Geometry
    * [Pull request 460](https://bitbucket.org/osrf/sdformat/pull-requests/460)

1. SDF DOM: Add copy/move constructors and assignment operator to Material
    * [Pull request 461](https://bitbucket.org/osrf/sdformat/pull-requests/461)

1. Add collision_detector to dart physics config
    * [Pull request 440](https://bitbucket.org/osrf/sdformat/pull-requests/440)

1. Fix cpack now that project name has version number
    * [Pull request 478](https://bitbucket.org/osrf/sdformat/pull-requests/478)

1. Animation tension
    * [Pull request 466](https://bitbucket.org/osrf/sdformat/pull-requests/466)

1. Add "geometry" for sonar collision shape
    * [Pull request 479](https://bitbucket.org/osrf/sdformat/pull-requests/479)

1. Fix Gui copy constructor
    * [Pull request 486](https://bitbucket.org/osrf/sdformat/pull-requests/486)

1. Sensor DOM
    * [Pull request 488](https://bitbucket.org/osrf/sdformat/pull-requests/488)
    * [Pull request 481](https://bitbucket.org/osrf/sdformat/pull-requests/481)

## SDFormat 7.0

### SDFormat 7.0.0 (xxxx-xx-xx)

1. Build Utils_TEST with Utils.cc explicitly passed since its symbols are not visible.
    * [Pull request 572](https://bitbucket.org/osrf/sdformat/pull-requests/572)

1. Parse urdf files to sdf 1.5 instead of 1.4 to avoid `use_parent_model_frame`.
    * [Pull request 575](https://bitbucket.org/osrf/sdformat/pull-requests/575)

1. Set camera intrinsics axis skew (s) default value to 0
    * [Pull request 504](https://bitbucket.org/osrf/sdformat/pull-requests/504)

1. Avoid hardcoding /machine:x64 flag on 64-bit on MSVC with CMake >= 3.5.
    * [Pull request 565](https://bitbucket.org/osrf/sdformat/pull-requests/565)

1. Prevent duplicate `use_parent_model_frame` tags during file conversion.
    * [Pull request 573](https://bitbucket.org/osrf/sdformat/pull-requests/573)

1. Backport inline versioned namespace from version 8.
    * [Pull request 557](https://bitbucket.org/osrf/sdformat/pull-requests/557)
    * [pull request 464](https://bitbucket.org/osrf/sdformat/pull-requests/464)

1. Backport cmake and sdf spec changes from version 8.
    * [Pull request 550](https://bitbucket.org/osrf/sdformat/pull-requests/550)
    * [pull request 538](https://bitbucket.org/osrf/sdformat/pull-requests/538)
    * [Pull request 525](https://bitbucket.org/osrf/sdformat/pull-requests/525)
    * [Pull request 475](https://bitbucket.org/osrf/sdformat/pull-requests/475)
    * [Pull request 476](https://bitbucket.org/osrf/sdformat/pull-requests/476)
    * [Pull request 463](https://bitbucket.org/osrf/sdformat/pull-requests/463)

1. Fix ign library path on macOS.
    * [Pull request 542](https://bitbucket.org/osrf/sdformat/pull-requests/542)

1. Preserve XML elements that are not part of the SDF specification.
    * [Pull request 449](https://bitbucket.org/osrf/sdformat/pull-requests/449)

1. Embed SDF specification files directly in libsdformat.so.
    * [Pull request 434](https://bitbucket.org/osrf/sdformat/pull-requests/434)

1. Removed support for SDF spec versions 1.0 and 1.2
    * [Pull request #432](https://bitbucket.org/osrf/sdformat/pull-requests/432)

1. SDF DOM: Additions to the document object model.
    * [Pull request 433](https://bitbucket.org/osrf/sdformat/pull-requests/433)
    * [Pull request 441](https://bitbucket.org/osrf/sdformat/pull-requests/441)
    * [Pull request 442](https://bitbucket.org/osrf/sdformat/pull-requests/442)
    * [Pull request 445](https://bitbucket.org/osrf/sdformat/pull-requests/445)
    * [Pull request 451](https://bitbucket.org/osrf/sdformat/pull-requests/451)
    * [Pull request 455](https://bitbucket.org/osrf/sdformat/pull-requests/455)
    * [Pull request 481](https://bitbucket.org/osrf/sdformat/pull-requests/481)

1. SDF DOM: Add Element() accessor to Gui, JointAxis and World classes.
    * [Pull request 450](https://bitbucket.org/osrf/sdformat/pull-requests/450)

1. Adds the equalivent of gz sdf -d to sdformat. The command line option
   will print the full description of the SDF spec.
    * [Pull request 424](https://bitbucket.org/osrf/sdformat/pull-requests/424)

1. Adds the equalivent of gz sdf -p to sdformat. The command line option
   will convert and print the specified sdf file.
    * [Pull request 494](https://bitbucket.org/osrf/sdformat/pull-requests/494)

1. SDF DOM: Additions to the document object model.
    * [Pull request 393](https://bitbucket.org/osrf/sdformat/pull-requests/393)
    * [Pull request 394](https://bitbucket.org/osrf/sdformat/pull-requests/394)
    * [Pull request 395](https://bitbucket.org/osrf/sdformat/pull-requests/395)
    * [Pull request 396](https://bitbucket.org/osrf/sdformat/pull-requests/396)
    * [Pull request 397](https://bitbucket.org/osrf/sdformat/pull-requests/397)
    * [Pull request 406](https://bitbucket.org/osrf/sdformat/pull-requests/406)
    * [Pull request 407](https://bitbucket.org/osrf/sdformat/pull-requests/407)
    * [Pull request 410](https://bitbucket.org/osrf/sdformat/pull-requests/410)
    * [Pull request 415](https://bitbucket.org/osrf/sdformat/pull-requests/415)
    * [Pull request 420](https://bitbucket.org/osrf/sdformat/pull-requests/420)


## SDFormat 6.0

### SDFormat 6.X.X (20XX-XX-XX)

1. Parse urdf files to sdf 1.5 instead of 1.4 to avoid `use_parent_model_frame`.
    * [Pull request 575](https://bitbucket.org/osrf/sdformat/pull-requests/575)

1. Set camera intrinsics axis skew (s) default value to 0
    * [Pull request 504](https://bitbucket.org/osrf/sdformat/pull-requests/504)

1. Avoid hardcoding /machine:x64 flag on 64-bit on MSVC with CMake >= 3.5.
    * [Pull request 565](https://bitbucket.org/osrf/sdformat/pull-requests/565)

1. Fix ign library path on macOS.
    * [Pull request 552](https://bitbucket.org/osrf/sdformat/pull-requests/552)

1. Use `ign sdf --check` to check sibling elements of the same type for non-unique names.
    * [Pull request 554](https://bitbucket.org/osrf/sdformat/pull-requests/554)

1. Converter: remove all matching elements specified by `<remove>` tag.
    * [Pull request 551](https://bitbucket.org/osrf/sdformat/pull-requests/551)

### SDFormat 6.2.0 (2019-01-17)

1. Add geometry for sonar collision shape
    * [Pull request 495](https://bitbucket.org/osrf/sdformat/pull-requests/495)

1. Add camera intrinsics (fx, fy, cx, cy, s)
    * [Pull request 496](https://bitbucket.org/osrf/sdformat/pull-requests/496)

1. Add actor trajectory tension parameter
    * [Pull request 466](https://bitbucket.org/osrf/sdformat/pull-requests/466)


### SDFormat 6.1.0 (2018-10-04)

1. Add collision\_detector to dart physics config
    * [Pull request 440](https://bitbucket.org/osrf/sdformat/pull-requests/440)

1. Fix Windows support for SDFormat6
    * [Pull request 401](https://bitbucket.org/osrf/sdformat/pull-requests/401)

1. root.sdf: default sdf version 1.6
    * [Pull request 425](https://bitbucket.org/osrf/sdformat/pull-requests/425)

1. parser\_urdf: print value of highstop instead of pointer address
    * [Pull request 408](https://bitbucket.org/osrf/sdformat/pull-requests/408)

1. Tweak error output so jenkins doesn't think it's a compiler warning
    * [Pull request 402](https://bitbucket.org/osrf/sdformat/pull-requests/402)


### SDFormat 6.0.0 (2018-01-25)

1. SDF DOM: Added a document object model.
    * [Pull request 387](https://bitbucket.org/osrf/sdformat/pull-requests/387)
    * [Pull request 389](https://bitbucket.org/osrf/sdformat/pull-requests/389)

1. Add simplified ``readFile`` function.
    * [Pull request 347](https://bitbucket.org/osrf/sdformat/pull-requests/347)

1. Remove boost::lexical cast instances
    * [Pull request 342](https://bitbucket.org/osrf/sdformat/pull-requests/342)

1. Remove boost regex and iostreams as dependencies
    * [Pull request 302](https://bitbucket.org/osrf/sdformat/pull-requests/302)

1. Change certain error checks from asserts to throwing
   sdf::AssertionInternalError, which is more appropriate for a library.
    * [Pull request 315](https://bitbucket.org/osrf/sdformat/pull-requests/315)

1. Updated the internal copy of urdfdom to 1.0, removing more of boost.
    * [Pull request 324](https://bitbucket.org/osrf/sdformat/pull-requests/324)

1. urdfdom 1.0 is now required on all platforms.
    * [Pull request 324](https://bitbucket.org/osrf/sdformat/pull-requests/324)

1. Remove boost filesystem as a dependency
    * [Pull request 335](https://bitbucket.org/osrf/sdformat/pull-requests/335)
    * [Pull request 338](https://bitbucket.org/osrf/sdformat/pull-requests/338)
    * [Pull request 339](https://bitbucket.org/osrf/sdformat/pull-requests/339)

1. Deprecated sdf::Color, and switch to use ignition::math::Color
    * [Pull request 330](https://bitbucket.org/osrf/sdformat/pull-requests/330)

## SDFormat 5.x

### SDFormat 5.x.x (2017-xx-xx)

### SDFormat 5.3.0 (2017-11-13)

1. Added wrapper around root SDF for an SDF element
    * [Pull request 378](https://bitbucket.org/osrf/sdformat/pull-request/378)
    * [Pull request 372](https://bitbucket.org/osrf/sdformat/pull-request/372)

1. Add ODE parallelization parameters: threaded islands and position correction
    * [Pull request 380](https://bitbucket.org/osrf/sdformat/pull-request/380)

1. surface.sdf: expand documentation of friction and slip coefficients
    * [Pull request 343](https://bitbucket.org/osrf/sdformat/pull-request/343)

1. Add preserveFixedJoint option to the URDF parser
    * [Pull request 352](https://bitbucket.org/osrf/sdformat/pull-request/352)

1. Add light as child of link
    * [Pull request 373](https://bitbucket.org/osrf/sdformat/pull-request/373)

### SDFormat 5.2.0 (2017-08-03)

1. Added a block for DART-specific physics properties.
    * [Pull request 369](https://bitbucket.org/osrf/sdformat/pull-requests/369)

1. Fix parser to read plugin child elements within an `<include>`
    * [Pull request 350](https://bitbucket.org/osrf/sdformat/pull-request/350)

1. Choosing models with more recent sdf version with `<include>` tag
    * [Pull request 291](https://bitbucket.org/osrf/sdformat/pull-request/291)
    * [Issue 123](https://bitbucket.org/osrf/sdformat/issues/123)

1. Added `<category_bitmask>` to 1.6 surface contact parameters
    * [Pull request 318](https://bitbucket.org/osrf/sdformat/pull-request/318)

1. Support light insertion in state
    * [Pull request 325](https://bitbucket.org/osrf/sdformat/pull-request/325)

1. Case insensitive boolean strings
    * [Pull request 322](https://bitbucket.org/osrf/sdformat/pull-request/322)

1. Enable coverage testing
    * [Pull request 317](https://bitbucket.org/osrf/sdformat/pull-request/317)

1. Add `friction_model` parameter to ode solver
    * [Pull request 294](https://bitbucket.org/osrf/sdformat/pull-request/294)
    * [Gazebo pull request 1522](https://bitbucket.org/osrf/gazebo/pull-request/1522)

1. Add cmake `@PKG_NAME@_LIBRARY_DIRS` variable to cmake config file
    * [Pull request 292](https://bitbucket.org/osrf/sdformat/pull-request/292)

### SDFormat 5.1.0 (2017-02-22)

1. Fixed `sdf::convertFile` and `sdf::convertString` always converting to latest version
    * [Pull request 320](https://bitbucket.org/osrf/sdformat/pull-requests/320)
1. Added back the ability to set sdf version at runtime
    * [Pull request 307](https://bitbucket.org/osrf/sdformat/pull-requests/307)

### SDFormat 5.0.0 (2017-01-25)

1. Removed SDFormat 4 deprecations
    * [Pull request 295](https://bitbucket.org/osrf/sdformat/pull-requests/295)

1. Added an example
    * [Pull request 275](https://bitbucket.org/osrf/sdformat/pull-requests/275)

1. Move functions that use TinyXML classes in private headers
   A contribution from Silvio Traversaro
    * [Pull request 262](https://bitbucket.org/osrf/sdformat/pull-requests/262)

1. Fix issues found by the Coverity tool
   A contribution from Olivier Crave
    * [Pull request 259](https://bitbucket.org/osrf/sdformat/pull-requests/259)

1. Add tag to allow for specification of initial joint position
    * [Pull request 279](https://bitbucket.org/osrf/sdformat/pull-requests/279)

1. Require ignition-math3 as dependency
    * [Pull request 299](https://bitbucket.org/osrf/sdformat/pull-requests/299)

1. Simplifier way of retrieving a value from SDF using Get
    * [Pull request 285](https://bitbucket.org/osrf/sdformat/pull-requests/285)

## SDFormat 4.0

### SDFormat 4.x.x (2017-xx-xx)

### SDFormat 4.4.0 (2017-10-26)

1. Add ODE parallelization parameters: threaded islands and position correction
    * [Pull request 380](https://bitbucket.org/osrf/sdformat/pull-request/380)

1. surface.sdf: expand documentation of friction and slip coefficients
    * [Pull request 343](https://bitbucket.org/osrf/sdformat/pull-request/343)

1. Add preserveFixedJoint option to the URDF parser
    * [Pull request 352](https://bitbucket.org/osrf/sdformat/pull-request/352)

1. Add light as child of link
    * [Pull request 373](https://bitbucket.org/osrf/sdformat/pull-request/373)

### SDFormat 4.3.2 (2017-07-19)

1. Add documentation for `Element::GetFirstElement()` and `Element::GetNextElement()`
    * [Pull request 341](https://bitbucket.org/osrf/sdformat/pull-request/341)

1. Fix parser to read plugin child elements within an `<include>`
    * [Pull request 350](https://bitbucket.org/osrf/sdformat/pull-request/350)

### SDFormat 4.3.1 (2017-03-24)

1. Fix segmentation Fault in `sdf::getBestSupportedModelVersion`
    * [Pull request 327](https://bitbucket.org/osrf/sdformat/pull-requests/327)
    * [Issue 152](https://bitbucket.org/osrf/sdformat/issues/152)

### SDFormat 4.3.0 (2017-03-20)

1. Choosing models with more recent sdf version with `<include>` tag
    * [Pull request 291](https://bitbucket.org/osrf/sdformat/pull-request/291)
    * [Issue 123](https://bitbucket.org/osrf/sdformat/issues/123)

1. Added `<category_bitmask>` to 1.6 surface contact parameters
    * [Pull request 318](https://bitbucket.org/osrf/sdformat/pull-request/318)

1. Support light insertion in state
    * [Pull request 325](https://bitbucket.org/osrf/sdformat/pull-request/325)

1. Case insensitive boolean strings
    * [Pull request 322](https://bitbucket.org/osrf/sdformat/pull-request/322)

1. Enable coverage testing
    * [Pull request 317](https://bitbucket.org/osrf/sdformat/pull-request/317)

1. Add `friction_model` parameter to ode solver
    * [Pull request 294](https://bitbucket.org/osrf/sdformat/pull-request/294)
    * [Gazebo pull request 1522](https://bitbucket.org/osrf/gazebo/pull-request/1522)

1. Added `sampling` parameter to `<heightmap>` SDF element.
    * [Pull request 293](https://bitbucket.org/osrf/sdformat/pull-request/293)

1. Added Migration guide
    * [Pull request 290](https://bitbucket.org/osrf/sdformat/pull-request/290)

1. Add cmake `@PKG_NAME@_LIBRARY_DIRS` variable to cmake config file
    * [Pull request 292](https://bitbucket.org/osrf/sdformat/pull-request/292)

### SDFormat 4.2.0 (2016-10-10)

1. Added tag to specify ODE friction model.
    * [Pull request 294](https://bitbucket.org/osrf/sdformat/pull-request/294)

1. Fix URDF to SDF `self_collide` bug.
    * [Pull request 287](https://bitbucket.org/osrf/sdformat/pull-request/287)

1. Added IMU orientation specification to SDF.
    * [Pull request 284](https://bitbucket.org/osrf/sdformat/pull-request/284)

### SDFormat 4.1.1 (2016-07-08)

1. Added documentation and animation to `<actor>` element.
    * [Pull request 280](https://bitbucket.org/osrf/sdformat/pull-request/280)

1. Added tag to specify initial joint position
    * [Pull request 279](https://bitbucket.org/osrf/sdformat/pull-request/279)

### SDFormat 4.1.0 (2016-04-01)

1. Added SDF conversion functions to parser including sdf::convertFile and sdf::convertString.
    * [Pull request 266](https://bitbucket.org/osrf/sdformat/pull-request/266)

1. Added an upload script
    * [Pull request 256](https://bitbucket.org/osrf/sdformat/pull-request/256)

### SDFormat 4.0.0 (2015-01-12)

1. Boost pointers and boost::function in the public API have been replaced
   by their std::equivalents (C++11 standard)
1. Move gravity and magnetic_field tags from physics to world
    * [Pull request 247](https://bitbucket.org/osrf/sdformat/pull-request/247)
1. Switch lump link prefix from lump:: to lump_
    * [Pull request 245](https://bitbucket.org/osrf/sdformat/pull-request/245)
1. New <wind> element.
   A contribution from Olivier Crave
    * [Pull request 240](https://bitbucket.org/osrf/sdformat/pull-request/240)
1. Add scale to model state
    * [Pull request 246](https://bitbucket.org/osrf/sdformat/pull-request/246)
1. Use stof functions to parse hex strings as floating point params.
   A contribution from Rich Mattes
    * [Pull request 250](https://bitbucket.org/osrf/sdformat/pull-request/250)
1. Fix memory leaks.
   A contribution from Silvio Traversaro
    * [Pull request 249](https://bitbucket.org/osrf/sdformat/pull-request/249)
1. Update SDF to version 1.6: new style for representing the noise properties
   of an `imu`
    * [Pull request 243](https://bitbucket.org/osrf/sdformat/pull-request/243)
    * [Pull request 199](https://bitbucket.org/osrf/sdformat/pull-requests/199)

## SDFormat 3.0

### SDFormat 3.X.X (201X-XX-XX)

1. Improve precision of floating point parameters
     * [Pull request 273](https://bitbucket.org/osrf/sdformat/pull-requests/273)
     * [Pull request 276](https://bitbucket.org/osrf/sdformat/pull-requests/276)

### SDFormat 3.7.0 (2015-11-20)

1. Add spring pass through for sdf3
     * [Design document](https://bitbucket.org/osrf/gazebo_design/pull-requests/23)
     * [Pull request 242](https://bitbucket.org/osrf/sdformat/pull-request/242)

1. Support frame specification in SDF
     * [Pull request 237](https://bitbucket.org/osrf/sdformat/pull-request/237)

1. Remove boost from SDFExtension
     * [Pull request 229](https://bitbucket.org/osrf/sdformat/pull-request/229)

### SDFormat 3.6.0 (2015-10-27)

1. Add light state
    * [Pull request 227](https://bitbucket.org/osrf/sdformat/pull-request/227)
1. redo pull request #222 for sdf3 branch
    * [Pull request 232](https://bitbucket.org/osrf/sdformat/pull-request/232)
1. Fix links in API documentation
    * [Pull request 231](https://bitbucket.org/osrf/sdformat/pull-request/231)

### SDFormat 3.5.0 (2015-10-07)

1. Camera lens description (Replaces #213)
    * [Pull request 215](https://bitbucket.org/osrf/sdformat/pull-request/215)
1. Fix shared pointer reference loop in Element and memory leak (#104)
    * [Pull request 230](https://bitbucket.org/osrf/sdformat/pull-request/230)

### SDFormat 3.4.0 (2015-10-05)

1. Support nested model states
    * [Pull request 223](https://bitbucket.org/osrf/sdformat/pull-request/223)
1. Cleaner way to set SDF_PATH for tests
    * [Pull request 226](https://bitbucket.org/osrf/sdformat/pull-request/226)

### SDFormat 3.3.0 (2015-09-15)

1. Windows Boost linking errors
    * [Pull request 206](https://bitbucket.org/osrf/sdformat/pull-request/206)
1. Nested SDF -> sdf3
    * [Pull request 221](https://bitbucket.org/osrf/sdformat/pull-request/221)
1. Pointer types
    * [Pull request 218](https://bitbucket.org/osrf/sdformat/pull-request/218)
1. Torsional friction default surface radius not infinity
    * [Pull request 217](https://bitbucket.org/osrf/sdformat/pull-request/217)

### SDFormat 3.2.2 (2015-08-24)

1. Added battery element (contribution from Olivier Crave)
     * [Pull request #204](https://bitbucket.org/osrf/sdformat/pull-request/204)
1. Torsional friction backport
     * [Pull request #211](https://bitbucket.org/osrf/sdformat/pull-request/211)
1. Allow Visual Studio 2015
     * [Pull request #208](https://bitbucket.org/osrf/sdformat/pull-request/208)

### SDFormat 3.1.1 (2015-08-03)

1. Fix tinyxml linking error
     * [Pull request #209](https://bitbucket.org/osrf/sdformat/pull-request/209)

### SDFormat 3.1.0 (2015-08-02)

1. Added logical camera sensor to SDF
     * [Pull request #207](https://bitbucket.org/osrf/sdformat/pull-request/207)

### SDFormat 3.0.0 (2015-07-24)

1. Added battery to SDF
     * [Pull request 204](https://bitbucket.org/osrf/sdformat/pull-request/204)
1. Added altimeter sensor to SDF
     * [Pull request #197](https://bitbucket.org/osrf/sdformat/pull-request/197)
1. Added magnetometer sensor to SDF
     * [Pull request 198](https://bitbucket.org/osrf/sdformat/pull-request/198)
1. Fix detection of XML parsing errors
     * [Pull request 190](https://bitbucket.org/osrf/sdformat/pull-request/190)
1. Support for fixed joints
     * [Pull request 194](https://bitbucket.org/osrf/sdformat/pull-request/194)
1. Adding iterations to state
     * [Pull request 188](https://bitbucket.org/osrf/sdformat/pull-request/188)
1. Convert to use ignition-math
     * [Pull request 173](https://bitbucket.org/osrf/sdformat/pull-request/173)
1. Add world origin to scene
     * [Pull request 183](https://bitbucket.org/osrf/sdformat/pull-request/183)
1. Fix collide bitmask
     * [Pull request 182](https://bitbucket.org/osrf/sdformat/pull-request/182)
1. Adding meta information to visuals
     * [Pull request 180](https://bitbucket.org/osrf/sdformat/pull-request/180)
1. Add projection type to gui camera
     * [Pull request 178](https://bitbucket.org/osrf/sdformat/pull-request/178)
1. Fix print description to include attribute description
     * [Pull request 170](https://bitbucket.org/osrf/sdformat/pull-request/170)
1. Add -std=c++11 flag to sdf_config.cmake.in and sdformat.pc.in, needed by downstream code
     * [Pull request 172](https://bitbucket.org/osrf/sdformat/pull-request/172)
1. Added boost::any accessor for Param and Element
     * [Pull request 166](https://bitbucket.org/osrf/sdformat/pull-request/166)
1. Remove tinyxml from dependency list
     * [Pull request 152](https://bitbucket.org/osrf/sdformat/pull-request/152)
1. Added self_collide element for model
     * [Pull request 149](https://bitbucket.org/osrf/sdformat/pull-request/149)
1. Added a collision bitmask field to sdf-1.5 and c++11 support
     * [Pull request 145](https://bitbucket.org/osrf/sdformat/pull-request/145)
1. Fix problems with latin locales and decimal numbers (issue #60)
     * [Pull request 147](https://bitbucket.org/osrf/sdformat/pull-request/147)
     * [Issue 60](https://bitbucket.org/osrf/sdformat/issues/60)

## SDFormat 2.x

1. rename cfm_damping --> implicit_spring_damper
     * [Pull request 59](https://bitbucket.org/osrf/sdformat/pull-request/59)
1. add gear_ratio and reference_body for gearbox joint.
     * [Pull request 62](https://bitbucket.org/osrf/sdformat/pull-request/62)
1. Update joint stop stiffness and dissipation
     * [Pull request 61](https://bitbucket.org/osrf/sdformat/pull-request/61)
1. Support for GNUInstallDirs
     * [Pull request 64](https://bitbucket.org/osrf/sdformat/pull-request/64)
1. `<use_true_size>` element used by DEM heightmaps
     * [Pull request 67](https://bitbucket.org/osrf/sdformat/pull-request/67)
1. Do not export urdf symbols in sdformat 1.4
     * [Pull request 75](https://bitbucket.org/osrf/sdformat/pull-request/75)
1. adding deformable properties per issue #32
     * [Pull request 78](https://bitbucket.org/osrf/sdformat/pull-request/78)
     * [Issue 32](https://bitbucket.org/osrf/sdformat/issues/32)
1. Support to use external URDF
     * [Pull request 77](https://bitbucket.org/osrf/sdformat/pull-request/77)
1. Add lighting element to visual
     * [Pull request 79](https://bitbucket.org/osrf/sdformat/pull-request/79)
1. SDF 1.5: add flag to fix joint axis frame #43 (gazebo issue 494)
     * [Pull request 83](https://bitbucket.org/osrf/sdformat/pull-request/83)
     * [Issue 43](https://bitbucket.org/osrf/sdformat/issues/43)
     * [Gazebo issue 494](https://bitbucket.org/osrf/gazebo/issues/494)
1. Implement SDF_PROTOCOL_VERSION (issue #51)
     * [Pull request 90](https://bitbucket.org/osrf/sdformat/pull-request/90)
1. Port sdformat to compile on Windows (MSVC)
     * [Pull request 101](https://bitbucket.org/osrf/sdformat/pull-request/101)
1. Separate material properties in material.sdf
     * [Pull request 104](https://bitbucket.org/osrf/sdformat/pull-request/104)
1. Add road textures (repeat pull request #104 for sdf_2.0)
     * [Pull request 105](https://bitbucket.org/osrf/sdformat/pull-request/105)
1. Add Extruded Polylines as a model
     * [Pull request 93](https://bitbucket.org/osrf/sdformat/pull-request/93)
1. Added polyline for sdf_2.0
     * [Pull request 106](https://bitbucket.org/osrf/sdformat/pull-request/106)
1. Add spring_reference and spring_stiffness tags to joint axis dynamics
     * [Pull request 102](https://bitbucket.org/osrf/sdformat/pull-request/102)
1. Fix actor static
     * [Pull request 110](https://bitbucket.org/osrf/sdformat/pull-request/110)
1. New <Population> element
     * [Pull request 112](https://bitbucket.org/osrf/sdformat/pull-request/112)
1. Add camera distortion element
     * [Pull request 120](https://bitbucket.org/osrf/sdformat/pull-request/120)
1. Inclusion of magnetic field strength sensor
     * [Pull request 123](https://bitbucket.org/osrf/sdformat/pull-request/123)
1. Properly add URDF gazebo extensions blobs to SDF joint elements
     * [Pull request 125](https://bitbucket.org/osrf/sdformat/pull-request/125)
1. Allow gui plugins to be specified in SDF
     * [Pull request 127](https://bitbucket.org/osrf/sdformat/pull-request/127)
1. Backport magnetometer
     * [Pull request 128](https://bitbucket.org/osrf/sdformat/pull-request/128)
1. Add flag for MOI rescaling to sdf 1.4
     * [Pull request 121](https://bitbucket.org/osrf/sdformat/pull-request/121)
1. Parse urdf joint friction parameters, add corresponding test
     * [Pull request 129](https://bitbucket.org/osrf/sdformat/pull-request/129)
1. Allow reading of boolean values from plugin elements.
     * [Pull request 132](https://bitbucket.org/osrf/sdformat/pull-request/132)
1. Implement generation of XML Schema files (issue #2)
     * [Pull request 91](https://bitbucket.org/osrf/sdformat/pull-request/91)
1. Fix build for OS X 10.10
     * [Pull request 135](https://bitbucket.org/osrf/sdformat/pull-request/135)
1. Improve performance in loading <include> SDF elements
     * [Pull request 138](https://bitbucket.org/osrf/sdformat/pull-request/138)
1. Added urdf gazebo extension option to disable fixed joint lumping
     * [Pull request 133](https://bitbucket.org/osrf/sdformat/pull-request/133)
1. Support urdfdom 0.3 (alternative to pull request #122)
     * [Pull request 141](https://bitbucket.org/osrf/sdformat/pull-request/141)
1. Update list of supported joint types
     * [Pull request 142](https://bitbucket.org/osrf/sdformat/pull-request/142)
1. Ignore unknown elements
     * [Pull request 148](https://bitbucket.org/osrf/sdformat/pull-request/148)
1. Physics preset attributes
     * [Pull request 146](https://bitbucket.org/osrf/sdformat/pull-request/146)
1. Backport fix for latin locales (pull request #147)
     * [Pull request 150](https://bitbucket.org/osrf/sdformat/pull-request/150)

## SDFormat 1.4

### SDFormat 1.4.8 (2013-09-06)

1. Fix inertia transformations when reducing fixed joints in URDF
    * [Pull request 48](https://bitbucket.org/osrf/sdformat/pull-request/48/fix-for-issue-22-reducing-inertia-across/diff)
1. Add <use_terrain_paging> element to support terrain paging in gazebo
    * [Pull request 47](https://bitbucket.org/osrf/sdformat/pull-request/47/add-element-inside-heightmap/diff)
1. Further reduce console output when using URDF models
    * [Pull request 46](https://bitbucket.org/osrf/sdformat/pull-request/46/convert-a-few-more-sdfwarns-to-sdflog-fix/diff)
    * [Commit](https://bitbucket.org/osrf/sdformat/commits/b15d5a1ecc57abee6691618d02d59bbc3d1b84dc)

### SDFormat 1.4.7 (2013-08-22)

1. Direct console messages to std_err
    * [Pull request 44](https://bitbucket.org/osrf/sdformat/pull-request/44/fix-19-direct-all-messages-to-std_err)

### SDFormat 1.4.6 (2013-08-20)

1. Add tags for GPS sensor and sensor noise
    * [Pull request 36](https://bitbucket.org/osrf/sdformat/pull-request/36/gps-sensor-sensor-noise-and-spherical)
1. Add tags for wireless transmitter/receiver models
    * [Pull request 34](https://bitbucket.org/osrf/sdformat/pull-request/34/transceiver-support)
    * [Pull request 43](https://bitbucket.org/osrf/sdformat/pull-request/43/updated-description-of-the-transceiver-sdf)
1. Add tags for playback of audio files in Gazebo
    * [Pull request 26](https://bitbucket.org/osrf/sdformat/pull-request/26/added-audio-tags)
    * [Pull request 35](https://bitbucket.org/osrf/sdformat/pull-request/35/move-audio-to-link-and-playback-on-contact)
1. Add tags for simbody physics parameters
    * [Pull request 32](https://bitbucket.org/osrf/sdformat/pull-request/32/merging-some-updates-from-simbody-branch)
1. Log messages to a file, reduce console output
    * [Pull request 33](https://bitbucket.org/osrf/sdformat/pull-request/33/log-messages-to-file-8)
1. Generalize ode's <provide_feedback> element
    * [Pull request 38](https://bitbucket.org/osrf/sdformat/pull-request/38/add-provide_feedback-for-bullet-joint)
1. Various bug, style and test fixes

### SDFormat 1.4.5 (2013-07-23)

1. Deprecated Gazebo's internal SDF code
1. Use templatized Get functions for retrieving values from SDF files
1. Removed dependency on ROS<|MERGE_RESOLUTION|>--- conflicted
+++ resolved
@@ -2,12 +2,9 @@
 
 ### SDFormat 10.X.X (202X-XX-XX)
 
-<<<<<<< HEAD
 1. Changed the default radius of a Cylinder from 1.0 to 0.5 meters.
     * [Pull request xxx](https://bitbucket.org/osrf/sdformat/pull-requests/xxx)
 
-=======
->>>>>>> 8279b7a0
 ## SDFormat 9.X
 
 ### SDFormat 9.X.X (202X-XX-XX)
