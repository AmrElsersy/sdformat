## SDFormat 6.0

### SDFormat 6.X.X (20XX-XX-XX)

<<<<<<< HEAD
1. Set camera intrinsics axis skew (s) default value to 0
    * [Pull request 504](https://bitbucket.org/osrf/sdformat/pull-requests/504)
=======
1. Avoid hardcoding /machine:x64 flag on 64-bit on MSVC with CMake >= 3.5.
    * [Pull request 565](https://bitbucket.org/osrf/sdformat/pull-requests/565)

1. Fix ign library path on macOS.
    * [Pull request 552](https://bitbucket.org/osrf/sdformat/pull-requests/552)

1. Use `ign sdf --check` to check sibling elements of the same type for non-unique names.
    * [Pull request 554](https://bitbucket.org/osrf/sdformat/pull-requests/554)

1. Converter: remove all matching elements specified by `<remove>` tag.
    * [Pull request 551](https://bitbucket.org/osrf/sdformat/pull-requests/551)
>>>>>>> dcdc5e51

### SDFormat 6.2.0 (2019-01-17)

1. Add geometry for sonar collision shape
    * [Pull request 495](https://bitbucket.org/osrf/sdformat/pull-requests/495)

1. Add camera intrinsics (fx, fy, cx, cy, s)
    * [Pull request 496](https://bitbucket.org/osrf/sdformat/pull-requests/496)

1. Add actor trajectory tension parameter
    * [Pull request 466](https://bitbucket.org/osrf/sdformat/pull-requests/466)


### SDFormat 6.1.0 (2018-10-04)

1. Add collision\_detector to dart physics config
    * [Pull request 440](https://bitbucket.org/osrf/sdformat/pull-requests/440)

1. Fix Windows support for SDFormat6
    * [Pull request 401](https://bitbucket.org/osrf/sdformat/pull-requests/401)

1. root.sdf: default sdf version 1.6
    * [Pull request 425](https://bitbucket.org/osrf/sdformat/pull-requests/425)

1. parser\_urdf: print value of highstop instead of pointer address
    * [Pull request 408](https://bitbucket.org/osrf/sdformat/pull-requests/408)

1. Tweak error output so jenkins doesn't think it's a compiler warning
    * [Pull request 402](https://bitbucket.org/osrf/sdformat/pull-requests/402)


### SDFormat 6.0.0 (2018-01-25)

1. SDF DOM: Added a document object model.
    * [Pull request 387](https://bitbucket.org/osrf/sdformat/pull-requests/387)
    * [Pull request 389](https://bitbucket.org/osrf/sdformat/pull-requests/389)

1. Add simplified ``readFile`` function.
    * [Pull request 347](https://bitbucket.org/osrf/sdformat/pull-requests/347)

1. Remove boost::lexical cast instances
    * [Pull request 342](https://bitbucket.org/osrf/sdformat/pull-requests/342)

1. Remove boost regex and iostreams as dependencies
    * [Pull request 302](https://bitbucket.org/osrf/sdformat/pull-requests/302)

1. Change certain error checks from asserts to throwing
   sdf::AssertionInternalError, which is more appropriate for a library.
    * [Pull request 315](https://bitbucket.org/osrf/sdformat/pull-requests/315)

1. Updated the internal copy of urdfdom to 1.0, removing more of boost.
    * [Pull request 324](https://bitbucket.org/osrf/sdformat/pull-requests/324)

1. urdfdom 1.0 is now required on all platforms.
    * [Pull request 324](https://bitbucket.org/osrf/sdformat/pull-requests/324)

1. Remove boost filesystem as a dependency
    * [Pull request 335](https://bitbucket.org/osrf/sdformat/pull-requests/335)
    * [Pull request 338](https://bitbucket.org/osrf/sdformat/pull-requests/338)
    * [Pull request 339](https://bitbucket.org/osrf/sdformat/pull-requests/339)

1. Deprecated sdf::Color, and switch to use ignition::math::Color
    * [Pull request 330](https://bitbucket.org/osrf/sdformat/pull-requests/330)

## SDFormat 5.x

### SDFormat 5.x.x (2017-xx-xx)

### SDFormat 5.3.0 (2017-11-13)

1. Added wrapper around root SDF for an SDF element
    * [Pull request 378](https://bitbucket.org/osrf/sdformat/pull-request/378)
    * [Pull request 372](https://bitbucket.org/osrf/sdformat/pull-request/372)

1. Add ODE parallelization parameters: threaded islands and position correction
    * [Pull request 380](https://bitbucket.org/osrf/sdformat/pull-request/380)

1. surface.sdf: expand documentation of friction and slip coefficients
    * [Pull request 343](https://bitbucket.org/osrf/sdformat/pull-request/343)

1. Add preserveFixedJoint option to the URDF parser
    * [Pull request 352](https://bitbucket.org/osrf/sdformat/pull-request/352)

1. Add light as child of link
    * [Pull request 373](https://bitbucket.org/osrf/sdformat/pull-request/373)

### SDFormat 5.2.0 (2017-08-03)

1. Added a block for DART-specific physics properties.
    * [Pull request 369](https://bitbucket.org/osrf/sdformat/pull-requests/369)

1. Fix parser to read plugin child elements within an `<include>`
    * [Pull request 350](https://bitbucket.org/osrf/sdformat/pull-request/350)

1. Choosing models with more recent sdf version with `<include>` tag
    * [Pull request 291](https://bitbucket.org/osrf/sdformat/pull-request/291)
    * [Issue 123](https://bitbucket.org/osrf/sdformat/issues/123)

1. Added `<category_bitmask>` to 1.6 surface contact parameters
    * [Pull request 318](https://bitbucket.org/osrf/sdformat/pull-request/318)

1. Support light insertion in state
    * [Pull request 325](https://bitbucket.org/osrf/sdformat/pull-request/325)

1. Case insensitive boolean strings
    * [Pull request 322](https://bitbucket.org/osrf/sdformat/pull-request/322)

1. Enable coverage testing
    * [Pull request 317](https://bitbucket.org/osrf/sdformat/pull-request/317)

1. Add `friction_model` parameter to ode solver
    * [Pull request 294](https://bitbucket.org/osrf/sdformat/pull-request/294)
    * [Gazebo pull request 1522](https://bitbucket.org/osrf/gazebo/pull-request/1522)

1. Add cmake `@PKG_NAME@_LIBRARY_DIRS` variable to cmake config file
    * [Pull request 292](https://bitbucket.org/osrf/sdformat/pull-request/292)

### SDFormat 5.1.0 (2017-02-22)

1. Fixed `sdf::convertFile` and `sdf::convertString` always converting to latest version
    * [Pull request 320](https://bitbucket.org/osrf/sdformat/pull-requests/320)
1. Added back the ability to set sdf version at runtime
    * [Pull request 307](https://bitbucket.org/osrf/sdformat/pull-requests/307)

### SDFormat 5.0.0 (2017-01-25)

1. Removed SDFormat 4 deprecations
    * [Pull request 295](https://bitbucket.org/osrf/sdformat/pull-requests/295)

1. Added an example
    * [Pull request 275](https://bitbucket.org/osrf/sdformat/pull-requests/275)

1. Move functions that use TinyXML classes in private headers
   A contribution from Silvio Traversaro
    * [Pull request 262](https://bitbucket.org/osrf/sdformat/pull-requests/262)

1. Fix issues found by the Coverity tool
   A contribution from Olivier Crave
    * [Pull request 259](https://bitbucket.org/osrf/sdformat/pull-requests/259)

1. Add tag to allow for specification of initial joint position
    * [Pull request 279](https://bitbucket.org/osrf/sdformat/pull-requests/279)

1. Require ignition-math3 as dependency
    * [Pull request 299](https://bitbucket.org/osrf/sdformat/pull-requests/299)

1. Simplifier way of retrieving a value from SDF using Get
    * [Pull request 285](https://bitbucket.org/osrf/sdformat/pull-requests/285)

## SDFormat 4.0

### SDFormat 4.x.x (2017-xx-xx)

### SDFormat 4.4.0 (2017-10-26)

1. Add ODE parallelization parameters: threaded islands and position correction
    * [Pull request 380](https://bitbucket.org/osrf/sdformat/pull-request/380)

1. surface.sdf: expand documentation of friction and slip coefficients
    * [Pull request 343](https://bitbucket.org/osrf/sdformat/pull-request/343)

1. Add preserveFixedJoint option to the URDF parser
    * [Pull request 352](https://bitbucket.org/osrf/sdformat/pull-request/352)

1. Add light as child of link
    * [Pull request 373](https://bitbucket.org/osrf/sdformat/pull-request/373)

### SDFormat 4.3.2 (2017-07-19)

1. Add documentation for `Element::GetFirstElement()` and `Element::GetNextElement()`
    * [Pull request 341](https://bitbucket.org/osrf/sdformat/pull-request/341)

1. Fix parser to read plugin child elements within an `<include>`
    * [Pull request 350](https://bitbucket.org/osrf/sdformat/pull-request/350)

### SDFormat 4.3.1 (2017-03-24)

1. Fix segmentation Fault in `sdf::getBestSupportedModelVersion`
    * [Pull request 327](https://bitbucket.org/osrf/sdformat/pull-requests/327)
    * [Issue 152](https://bitbucket.org/osrf/sdformat/issues/152)

### SDFormat 4.3.0 (2017-03-20)

1. Choosing models with more recent sdf version with `<include>` tag
    * [Pull request 291](https://bitbucket.org/osrf/sdformat/pull-request/291)
    * [Issue 123](https://bitbucket.org/osrf/sdformat/issues/123)

1. Added `<category_bitmask>` to 1.6 surface contact parameters
    * [Pull request 318](https://bitbucket.org/osrf/sdformat/pull-request/318)

1. Support light insertion in state
    * [Pull request 325](https://bitbucket.org/osrf/sdformat/pull-request/325)

1. Case insensitive boolean strings
    * [Pull request 322](https://bitbucket.org/osrf/sdformat/pull-request/322)

1. Enable coverage testing
    * [Pull request 317](https://bitbucket.org/osrf/sdformat/pull-request/317)

1. Add `friction_model` parameter to ode solver
    * [Pull request 294](https://bitbucket.org/osrf/sdformat/pull-request/294)
    * [Gazebo pull request 1522](https://bitbucket.org/osrf/gazebo/pull-request/1522)

1. Added `sampling` parameter to `<heightmap>` SDF element.
    * [Pull request 293](https://bitbucket.org/osrf/sdformat/pull-request/293)

1. Added Migration guide
    * [Pull request 290](https://bitbucket.org/osrf/sdformat/pull-request/290)

1. Add cmake `@PKG_NAME@_LIBRARY_DIRS` variable to cmake config file
    * [Pull request 292](https://bitbucket.org/osrf/sdformat/pull-request/292)

### SDFormat 4.2.0 (2016-10-10)

1. Added tag to specify ODE friction model.
    * [Pull request 294](https://bitbucket.org/osrf/sdformat/pull-request/294)

1. Fix URDF to SDF `self_collide` bug.
    * [Pull request 287](https://bitbucket.org/osrf/sdformat/pull-request/287)

1. Added IMU orientation specification to SDF.
    * [Pull request 284](https://bitbucket.org/osrf/sdformat/pull-request/284)

### SDFormat 4.1.1 (2016-07-08)

1. Added documentation and animation to `<actor>` element.
    * [Pull request 280](https://bitbucket.org/osrf/sdformat/pull-request/280)

1. Added tag to specify initial joint position
    * [Pull request 279](https://bitbucket.org/osrf/sdformat/pull-request/279)

### SDFormat 4.1.0 (2016-04-01)

1. Added SDF conversion functions to parser including sdf::convertFile and sdf::convertString.
    * [Pull request 266](https://bitbucket.org/osrf/sdformat/pull-request/266)

1. Added an upload script
    * [Pull request 256](https://bitbucket.org/osrf/sdformat/pull-request/256)

### SDFormat 4.0.0 (2015-01-12)

1. Boost pointers and boost::function in the public API have been replaced
   by their std::equivalents (C++11 standard)
1. Move gravity and magnetic_field tags from physics to world
    * [Pull request 247](https://bitbucket.org/osrf/sdformat/pull-request/247)
1. Switch lump link prefix from lump:: to lump_
    * [Pull request 245](https://bitbucket.org/osrf/sdformat/pull-request/245)
1. New <wind> element.
   A contribution from Olivier Crave
    * [Pull request 240](https://bitbucket.org/osrf/sdformat/pull-request/240)
1. Add scale to model state
    * [Pull request 246](https://bitbucket.org/osrf/sdformat/pull-request/246)
1. Use stof functions to parse hex strings as floating point params.
   A contribution from Rich Mattes
    * [Pull request 250](https://bitbucket.org/osrf/sdformat/pull-request/250)
1. Fix memory leaks.
   A contribution from Silvio Traversaro
    * [Pull request 249](https://bitbucket.org/osrf/sdformat/pull-request/249)
1. Update SDF to version 1.6: new style for representing the noise properties
   of an `imu`
    * [Pull request 243](https://bitbucket.org/osrf/sdformat/pull-request/243)
    * [Pull request 199](https://bitbucket.org/osrf/sdformat/pull-requests/199)

## SDFormat 3.0

### SDFormat 3.X.X (201X-XX-XX)

1. Improve precision of floating point parameters
     * [Pull request 273](https://bitbucket.org/osrf/sdformat/pull-requests/273)
     * [Pull request 276](https://bitbucket.org/osrf/sdformat/pull-requests/276)

### SDFormat 3.7.0 (2015-11-20)

1. Add spring pass through for sdf3
     * [Design document](https://bitbucket.org/osrf/gazebo_design/pull-requests/23)
     * [Pull request 242](https://bitbucket.org/osrf/sdformat/pull-request/242)

1. Support frame specification in SDF
     * [Pull request 237](https://bitbucket.org/osrf/sdformat/pull-request/237)

1. Remove boost from SDFExtension
     * [Pull request 229](https://bitbucket.org/osrf/sdformat/pull-request/229)

### SDFormat 3.6.0 (2015-10-27)

1. Add light state
    * [Pull request 227](https://bitbucket.org/osrf/sdformat/pull-request/227)
1. redo pull request #222 for sdf3 branch
    * [Pull request 232](https://bitbucket.org/osrf/sdformat/pull-request/232)
1. Fix links in API documentation
    * [Pull request 231](https://bitbucket.org/osrf/sdformat/pull-request/231)

### SDFormat 3.5.0 (2015-10-07)

1. Camera lens description (Replaces #213)
    * [Pull request 215](https://bitbucket.org/osrf/sdformat/pull-request/215)
1. Fix shared pointer reference loop in Element and memory leak (#104)
    * [Pull request 230](https://bitbucket.org/osrf/sdformat/pull-request/230)

### SDFormat 3.4.0 (2015-10-05)

1. Support nested model states
    * [Pull request 223](https://bitbucket.org/osrf/sdformat/pull-request/223)
1. Cleaner way to set SDF_PATH for tests
    * [Pull request 226](https://bitbucket.org/osrf/sdformat/pull-request/226)

### SDFormat 3.3.0 (2015-09-15)

1. Windows Boost linking errors
    * [Pull request 206](https://bitbucket.org/osrf/sdformat/pull-request/206)
1. Nested SDF -> sdf3
    * [Pull request 221](https://bitbucket.org/osrf/sdformat/pull-request/221)
1. Pointer types
    * [Pull request 218](https://bitbucket.org/osrf/sdformat/pull-request/218)
1. Torsional friction default surface radius not infinity
    * [Pull request 217](https://bitbucket.org/osrf/sdformat/pull-request/217)

### SDFormat 3.2.2 (2015-08-24)

1. Added battery element (contribution from Olivier Crave)
     * [Pull request #204](https://bitbucket.org/osrf/sdformat/pull-request/204)
1. Torsional friction backport
     * [Pull request #211](https://bitbucket.org/osrf/sdformat/pull-request/211)
1. Allow Visual Studio 2015
     * [Pull request #208](https://bitbucket.org/osrf/sdformat/pull-request/208)

### SDFormat 3.1.1 (2015-08-03)

1. Fix tinyxml linking error
     * [Pull request #209](https://bitbucket.org/osrf/sdformat/pull-request/209)

### SDFormat 3.1.0 (2015-08-02)

1. Added logical camera sensor to SDF
     * [Pull request #207](https://bitbucket.org/osrf/sdformat/pull-request/207)

### SDFormat 3.0.0 (2015-07-24)

1. Added battery to SDF
     * [Pull request 204](https://bitbucket.org/osrf/sdformat/pull-request/204)
1. Added altimeter sensor to SDF
     * [Pull request #197](https://bitbucket.org/osrf/sdformat/pull-request/197)
1. Added magnetometer sensor to SDF
     * [Pull request 198](https://bitbucket.org/osrf/sdformat/pull-request/198)
1. Fix detection of XML parsing errors
     * [Pull request 190](https://bitbucket.org/osrf/sdformat/pull-request/190)
1. Support for fixed joints
     * [Pull request 194](https://bitbucket.org/osrf/sdformat/pull-request/194)
1. Adding iterations to state
     * [Pull request 188](https://bitbucket.org/osrf/sdformat/pull-request/188)
1. Convert to use ignition-math
     * [Pull request 173](https://bitbucket.org/osrf/sdformat/pull-request/173)
1. Add world origin to scene
     * [Pull request 183](https://bitbucket.org/osrf/sdformat/pull-request/183)
1. Fix collide bitmask
     * [Pull request 182](https://bitbucket.org/osrf/sdformat/pull-request/182)
1. Adding meta information to visuals
     * [Pull request 180](https://bitbucket.org/osrf/sdformat/pull-request/180)
1. Add projection type to gui camera
     * [Pull request 178](https://bitbucket.org/osrf/sdformat/pull-request/178)
1. Fix print description to include attribute description
     * [Pull request 170](https://bitbucket.org/osrf/sdformat/pull-request/170)
1. Add -std=c++11 flag to sdf_config.cmake.in and sdformat.pc.in, needed by downstream code
     * [Pull request 172](https://bitbucket.org/osrf/sdformat/pull-request/172)
1. Added boost::any accessor for Param and Element
     * [Pull request 166](https://bitbucket.org/osrf/sdformat/pull-request/166)
1. Remove tinyxml from dependency list
     * [Pull request 152](https://bitbucket.org/osrf/sdformat/pull-request/152)
1. Added self_collide element for model
     * [Pull request 149](https://bitbucket.org/osrf/sdformat/pull-request/149)
1. Added a collision bitmask field to sdf-1.5 and c++11 support
     * [Pull request 145](https://bitbucket.org/osrf/sdformat/pull-request/145)
1. Fix problems with latin locales and decimal numbers (issue #60)
     * [Pull request 147](https://bitbucket.org/osrf/sdformat/pull-request/147)
     * [Issue 60](https://bitbucket.org/osrf/sdformat/issues/60)

## SDFormat 2.x

1. rename cfm_damping --> implicit_spring_damper
     * [Pull request 59](https://bitbucket.org/osrf/sdformat/pull-request/59)
1. add gear_ratio and reference_body for gearbox joint.
     * [Pull request 62](https://bitbucket.org/osrf/sdformat/pull-request/62)
1. Update joint stop stiffness and dissipation
     * [Pull request 61](https://bitbucket.org/osrf/sdformat/pull-request/61)
1. Support for GNUInstallDirs
     * [Pull request 64](https://bitbucket.org/osrf/sdformat/pull-request/64)
1. `<use_true_size>` element used by DEM heightmaps
     * [Pull request 67](https://bitbucket.org/osrf/sdformat/pull-request/67)
1. Do not export urdf symbols in sdformat 1.4
     * [Pull request 75](https://bitbucket.org/osrf/sdformat/pull-request/75)
1. adding deformable properties per issue #32
     * [Pull request 78](https://bitbucket.org/osrf/sdformat/pull-request/78)
     * [Issue 32](https://bitbucket.org/osrf/sdformat/issues/32)
1. Support to use external URDF
     * [Pull request 77](https://bitbucket.org/osrf/sdformat/pull-request/77)
1. Add lighting element to visual
     * [Pull request 79](https://bitbucket.org/osrf/sdformat/pull-request/79)
1. SDF 1.5: add flag to fix joint axis frame #43 (gazebo issue 494)
     * [Pull request 83](https://bitbucket.org/osrf/sdformat/pull-request/83)
     * [Issue 43](https://bitbucket.org/osrf/sdformat/issues/43)
     * [Gazebo issue 494](https://bitbucket.org/osrf/gazebo/issues/494)
1. Implement SDF_PROTOCOL_VERSION (issue #51)
     * [Pull request 90](https://bitbucket.org/osrf/sdformat/pull-request/90)
1. Port sdformat to compile on Windows (MSVC)
     * [Pull request 101](https://bitbucket.org/osrf/sdformat/pull-request/101)
1. Separate material properties in material.sdf
     * [Pull request 104](https://bitbucket.org/osrf/sdformat/pull-request/104)
1. Add road textures (repeat pull request #104 for sdf_2.0)
     * [Pull request 105](https://bitbucket.org/osrf/sdformat/pull-request/105)
1. Add Extruded Polylines as a model
     * [Pull request 93](https://bitbucket.org/osrf/sdformat/pull-request/93)
1. Added polyline for sdf_2.0
     * [Pull request 106](https://bitbucket.org/osrf/sdformat/pull-request/106)
1. Add spring_reference and spring_stiffness tags to joint axis dynamics
     * [Pull request 102](https://bitbucket.org/osrf/sdformat/pull-request/102)
1. Fix actor static
     * [Pull request 110](https://bitbucket.org/osrf/sdformat/pull-request/110)
1. New <Population> element
     * [Pull request 112](https://bitbucket.org/osrf/sdformat/pull-request/112)
1. Add camera distortion element
     * [Pull request 120](https://bitbucket.org/osrf/sdformat/pull-request/120)
1. Inclusion of magnetic field strength sensor
     * [Pull request 123](https://bitbucket.org/osrf/sdformat/pull-request/123)
1. Properly add URDF gazebo extensions blobs to SDF joint elements
     * [Pull request 125](https://bitbucket.org/osrf/sdformat/pull-request/125)
1. Allow gui plugins to be specified in SDF
     * [Pull request 127](https://bitbucket.org/osrf/sdformat/pull-request/127)
1. Backport magnetometer
     * [Pull request 128](https://bitbucket.org/osrf/sdformat/pull-request/128)
1. Add flag for MOI rescaling to sdf 1.4
     * [Pull request 121](https://bitbucket.org/osrf/sdformat/pull-request/121)
1. Parse urdf joint friction parameters, add corresponding test
     * [Pull request 129](https://bitbucket.org/osrf/sdformat/pull-request/129)
1. Allow reading of boolean values from plugin elements.
     * [Pull request 132](https://bitbucket.org/osrf/sdformat/pull-request/132)
1. Implement generation of XML Schema files (issue #2)
     * [Pull request 91](https://bitbucket.org/osrf/sdformat/pull-request/91)
1. Fix build for OS X 10.10
     * [Pull request 135](https://bitbucket.org/osrf/sdformat/pull-request/135)
1. Improve performance in loading <include> SDF elements
     * [Pull request 138](https://bitbucket.org/osrf/sdformat/pull-request/138)
1. Added urdf gazebo extension option to disable fixed joint lumping
     * [Pull request 133](https://bitbucket.org/osrf/sdformat/pull-request/133)
1. Support urdfdom 0.3 (alternative to pull request #122)
     * [Pull request 141](https://bitbucket.org/osrf/sdformat/pull-request/141)
1. Update list of supported joint types
     * [Pull request 142](https://bitbucket.org/osrf/sdformat/pull-request/142)
1. Ignore unknown elements
     * [Pull request 148](https://bitbucket.org/osrf/sdformat/pull-request/148)
1. Physics preset attributes
     * [Pull request 146](https://bitbucket.org/osrf/sdformat/pull-request/146)
1. Backport fix for latin locales (pull request #147)
     * [Pull request 150](https://bitbucket.org/osrf/sdformat/pull-request/150)

## SDFormat 1.4

### SDFormat 1.4.8 (2013-09-06)

1. Fix inertia transformations when reducing fixed joints in URDF
    * [Pull request 48](https://bitbucket.org/osrf/sdformat/pull-request/48/fix-for-issue-22-reducing-inertia-across/diff)
1. Add <use_terrain_paging> element to support terrain paging in gazebo
    * [Pull request 47](https://bitbucket.org/osrf/sdformat/pull-request/47/add-element-inside-heightmap/diff)
1. Further reduce console output when using URDF models
    * [Pull request 46](https://bitbucket.org/osrf/sdformat/pull-request/46/convert-a-few-more-sdfwarns-to-sdflog-fix/diff)
    * [Commit](https://bitbucket.org/osrf/sdformat/commits/b15d5a1ecc57abee6691618d02d59bbc3d1b84dc)

### SDFormat 1.4.7 (2013-08-22)

1. Direct console messages to std_err
    * [Pull request 44](https://bitbucket.org/osrf/sdformat/pull-request/44/fix-19-direct-all-messages-to-std_err)

### SDFormat 1.4.6 (2013-08-20)

1. Add tags for GPS sensor and sensor noise
    * [Pull request 36](https://bitbucket.org/osrf/sdformat/pull-request/36/gps-sensor-sensor-noise-and-spherical)
1. Add tags for wireless transmitter/receiver models
    * [Pull request 34](https://bitbucket.org/osrf/sdformat/pull-request/34/transceiver-support)
    * [Pull request 43](https://bitbucket.org/osrf/sdformat/pull-request/43/updated-description-of-the-transceiver-sdf)
1. Add tags for playback of audio files in Gazebo
    * [Pull request 26](https://bitbucket.org/osrf/sdformat/pull-request/26/added-audio-tags)
    * [Pull request 35](https://bitbucket.org/osrf/sdformat/pull-request/35/move-audio-to-link-and-playback-on-contact)
1. Add tags for simbody physics parameters
    * [Pull request 32](https://bitbucket.org/osrf/sdformat/pull-request/32/merging-some-updates-from-simbody-branch)
1. Log messages to a file, reduce console output
    * [Pull request 33](https://bitbucket.org/osrf/sdformat/pull-request/33/log-messages-to-file-8)
1. Generalize ode's <provide_feedback> element
    * [Pull request 38](https://bitbucket.org/osrf/sdformat/pull-request/38/add-provide_feedback-for-bullet-joint)
1. Various bug, style and test fixes

### SDFormat 1.4.5 (2013-07-23)

1. Deprecated Gazebo's internal SDF code
1. Use templatized Get functions for retrieving values from SDF files
1. Removed dependency on ROS<|MERGE_RESOLUTION|>--- conflicted
+++ resolved
@@ -2,10 +2,9 @@
 
 ### SDFormat 6.X.X (20XX-XX-XX)
 
-<<<<<<< HEAD
 1. Set camera intrinsics axis skew (s) default value to 0
     * [Pull request 504](https://bitbucket.org/osrf/sdformat/pull-requests/504)
-=======
+
 1. Avoid hardcoding /machine:x64 flag on 64-bit on MSVC with CMake >= 3.5.
     * [Pull request 565](https://bitbucket.org/osrf/sdformat/pull-requests/565)
 
@@ -17,7 +16,6 @@
 
 1. Converter: remove all matching elements specified by `<remove>` tag.
     * [Pull request 551](https://bitbucket.org/osrf/sdformat/pull-requests/551)
->>>>>>> dcdc5e51
 
 ### SDFormat 6.2.0 (2019-01-17)
 
